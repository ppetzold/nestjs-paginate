--- conflicted
+++ resolved
@@ -40,7 +40,6 @@
 }
 
 function PageNumber() {
-<<<<<<< HEAD
     return ApiQuery({
         name: 'page[number]',
         description: `Page number to retrieve. If you provide an invalid value the default page number will applied.
@@ -54,21 +53,6 @@
 
 function PageSize(paginationConfig: PaginateConfig<any>) {
     return ApiQuery({
-=======
-    return ApiQuery({
-        name: 'page[number]',
-        description: `Page number to retrieve. If you provide an invalid value the default page number will applied.
-        ${p('Example', '1')}
-        ${p(DEFAULT_VALUE_KEY, '1')}
-        `,
-        required: false,
-        type: 'number',
-    })
-}
-
-function PageSize(paginationConfig: PaginateConfig<any>) {
-    return ApiQuery({
->>>>>>> 6e4c13a2
         name: 'page[size]',
         description: `Number of records per page.
       ${p('Example', '20')}
