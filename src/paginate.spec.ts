import { HttpException } from '@nestjs/common'
import { clone } from 'lodash'
import * as process from 'process'
import { DataSource, In, Like, Repository, TypeORMError } from 'typeorm'
import { BaseDataSourceOptions } from 'typeorm/data-source/BaseDataSourceOptions'
import { CatHairEntity } from './__tests__/cat-hair.entity'
import { CatHomePillowEntity } from './__tests__/cat-home-pillow.entity'
import { CatHomeEntity } from './__tests__/cat-home.entity'
import { CatToyEntity } from './__tests__/cat-toy.entity'
import { CatEntity, CutenessLevel } from './__tests__/cat.entity'
import { ToyShopAddressEntity } from './__tests__/toy-shop-address.entity'
import { ToyShopEntity } from './__tests__/toy-shop.entity'
import { PaginateQuery } from './decorator'
import {
    FilterComparator,
    FilterOperator,
    FilterSuffix,
    OperatorSymbolToFunction,
    isOperator,
    isSuffix,
    parseFilterToken,
} from './filter'
import { PaginateConfig, Paginated, PaginationLimit, paginate } from './paginate'

const isoStringToDate = (isoString) => new Date(isoString)

describe('paginate', () => {
    let dataSource: DataSource
    let catRepo: Repository<CatEntity>
    let catToyRepo: Repository<CatToyEntity>
    let catHairRepo: Repository<CatHairEntity>
    let toyShopRepo: Repository<ToyShopEntity>
    let toyShopAddressRepository: Repository<ToyShopAddressEntity>
    let catHomeRepo: Repository<CatHomeEntity>
    let catHomePillowRepo: Repository<CatHomePillowEntity>
    let cats: CatEntity[]
    let catToys: CatToyEntity[]
    let catToysWithoutShop: CatToyEntity[]
    let toyShopsAddresses: ToyShopAddressEntity[]
    let toysShops: ToyShopEntity[]
    let catHomes: CatHomeEntity[]
    let catHomePillows: CatHomePillowEntity[]
    let catHairs: CatHairEntity[] = []

    beforeAll(async () => {
        const dbOptions: Omit<Partial<BaseDataSourceOptions>, 'poolSize'> = {
            dropSchema: true,
            synchronize: true,
            logging: ['error'],
            entities: [
                CatEntity,
                CatToyEntity,
                ToyShopAddressEntity,
                CatHomeEntity,
                CatHomePillowEntity,
                ToyShopEntity,
                process.env.DB === 'postgres' ? CatHairEntity : undefined,
            ],
        }

        switch (process.env.DB) {
            case 'postgres':
                dataSource = new DataSource({
                    ...dbOptions,
                    type: 'postgres',
                    host: process.env.DB_HOST || 'localhost',
                    port: +process.env.POSTGRESS_DB_PORT || 5432,
                    username: process.env.DB_USERNAME || 'root',
                    password: process.env.DB_PASSWORD || 'pass',
                    database: process.env.DB_DATABASE || 'test',
                })
                break
            case 'mariadb':
                dataSource = new DataSource({
                    ...dbOptions,
                    type: 'mariadb',
                    host: process.env.DB_HOST || 'localhost',
                    port: +process.env.MARIA_DB_PORT || 3306,
                    username: process.env.DB_USERNAME || 'root',
                    password: process.env.DB_PASSWORD || 'pass',
                    database: process.env.DB_DATABASE || 'test',
                })
                break
            case 'sqlite':
                dataSource = new DataSource({
                    ...dbOptions,
                    type: 'sqlite',
                    database: ':memory:',
                })
                break
            default:
                throw new Error('Invalid DB')
        }
        await dataSource.initialize()
        catRepo = dataSource.getRepository(CatEntity)
        catToyRepo = dataSource.getRepository(CatToyEntity)
        catHomeRepo = dataSource.getRepository(CatHomeEntity)
        catHomePillowRepo = dataSource.getRepository(CatHomePillowEntity)
        toyShopRepo = dataSource.getRepository(ToyShopEntity)
        toyShopAddressRepository = dataSource.getRepository(ToyShopAddressEntity)

        cats = await catRepo.save([
            catRepo.create({
                name: 'Milo',
                color: 'brown',
                age: 6,
                cutenessLevel: CutenessLevel.HIGH,
                lastVetVisit: isoStringToDate('2022-12-19T10:00:00.000Z'),
                size: { height: 25, width: 10, length: 40 },
            }),
            catRepo.create({
                name: 'Garfield',
                color: 'ginger',
                age: 5,
                cutenessLevel: CutenessLevel.MEDIUM,
                lastVetVisit: isoStringToDate('2022-12-20T10:00:00.000Z'),
                size: { height: 30, width: 15, length: 45 },
            }),
            catRepo.create({
                name: 'Shadow',
                color: 'black',
                age: 4,
                cutenessLevel: CutenessLevel.HIGH,
                lastVetVisit: isoStringToDate('2022-12-21T10:00:00.000Z'),
                size: { height: 25, width: 10, length: 50 },
            }),
            catRepo.create({
                name: 'George',
                color: 'white',
                age: 3,
                cutenessLevel: CutenessLevel.LOW,
                lastVetVisit: null,
                size: { height: 35, width: 12, length: 40 },
            }),
            catRepo.create({
                name: 'Leche',
                color: 'white',
                age: null,
                cutenessLevel: CutenessLevel.HIGH,
                lastVetVisit: null,
                size: { height: 10, width: 5, length: 15 },
            }),
        ])

        toyShopsAddresses = await toyShopAddressRepository.save([
            toyShopAddressRepository.create({ address: '123 Main St' }),
        ])

        toysShops = await toyShopRepo.save([
            toyShopRepo.create({ shopName: 'Best Toys', address: toyShopsAddresses[0] }),
            toyShopRepo.create({ shopName: 'Lovely Toys' }),
        ])

        catToys = await catToyRepo.save([
            catToyRepo.create({ name: 'Fuzzy Thing', cat: cats[0], size: { height: 10, width: 10, length: 10 } }),
            catToyRepo.create({
                name: 'Stuffed Mouse',
                shop: toysShops[0],
                cat: cats[0],
                size: { height: 5, width: 5, length: 12 },
            }),
            catToyRepo.create({
                name: 'Mouse',
                shop: toysShops[1],
                cat: cats[0],
                size: { height: 6, width: 4, length: 13 },
            }),
            catToyRepo.create({ name: 'String', cat: cats[1], size: { height: 1, width: 1, length: 50 } }),
        ])

        catToysWithoutShop = catToys.map(({ shop: _, ...other }) => {
            const newInstance = new CatToyEntity()
            for (const otherKey in other) {
                newInstance[otherKey] = other[otherKey]
            }
            return newInstance
        })

        catHomes = await catHomeRepo.save([
            catHomeRepo.create({ name: 'Box', cat: cats[0] }),
            catHomeRepo.create({ name: 'House', cat: cats[1] }),
        ])
        catHomePillows = await catHomePillowRepo.save([
            catHomePillowRepo.create({ color: 'red', home: catHomes[0] }),
            catHomePillowRepo.create({ color: 'yellow', home: catHomes[0] }),
            catHomePillowRepo.create({ color: 'blue', home: catHomes[0] }),
            catHomePillowRepo.create({ color: 'pink', home: catHomes[1] }),
            catHomePillowRepo.create({ color: 'purple', home: catHomes[1] }),
            catHomePillowRepo.create({ color: 'teal', home: catHomes[1] }),
        ])

        // add friends to Milo
        await catRepo.save({ ...cats[0], friends: cats.slice(1) })

        catHairs = []

        if (process.env.DB === 'postgres') {
            catHairRepo = dataSource.getRepository(CatHairEntity)
            catHairs = await catHairRepo.save([
                catHairRepo.create({ name: 'short', colors: ['white', 'brown', 'black'] }),
                catHairRepo.create({ name: 'long', colors: ['white', 'brown'] }),
                catHairRepo.create({ name: 'buzzed', colors: ['white'] }),
                catHairRepo.create({ name: 'none' }),
            ])
        }
    })

    if (process.env.DB === 'postgres') {
        afterAll(async () => {
            const entities = dataSource.entityMetadatas
            const tableNames = entities.map((entity) => `"${entity.tableName}"`).join(', ')

            await dataSource.query(`TRUNCATE ${tableNames} RESTART IDENTITY CASCADE;`)
        })
    }

    it('should return an instance of Paginated', async () => {
        const config: PaginateConfig<CatEntity> = {
            sortableColumns: ['id'],
            defaultSortBy: [['id', 'ASC']],
            defaultLimit: 1,
        }
        const query: PaginateQuery = {
            path: '',
        }

        const result = await paginate<CatEntity>(query, catRepo, config)

        expect(result).toBeInstanceOf(Paginated)
        expect(result.data).toStrictEqual(cats.slice(0, 1))
    })

    it('should accept a query builder', async () => {
        const config: PaginateConfig<CatEntity> = {
            sortableColumns: ['id'],
            defaultSortBy: [['id', 'ASC']],
            defaultLimit: 1,
        }
        const query: PaginateQuery = {
            path: '',
        }

        const queryBuilder = await catRepo.createQueryBuilder('cats')

        const result = await paginate<CatEntity>(query, queryBuilder, config)

        expect(result.data).toStrictEqual(cats.slice(0, 1))
    })

    it('should accept a query builder with custom condition', async () => {
        const config: PaginateConfig<CatEntity> = {
            sortableColumns: ['id'],
            defaultSortBy: [['id', 'ASC']],
        }
        const query: PaginateQuery = {
            path: '',
        }

        const queryBuilder = await dataSource
            .createQueryBuilder()
            .select('cats')
            .from(CatEntity, 'cats')
            .where('cats.color = :color', { color: 'white' })

        const result = await paginate<CatEntity>(query, queryBuilder, config)

        expect(result.data).toStrictEqual(cats.slice(3, 5))
    })

    it('should accept query builder and work with query filter', async () => {
        const config: PaginateConfig<CatEntity> = {
            sortableColumns: ['id'],
            defaultSortBy: [['id', 'ASC']],
            filterableColumns: {
                'size.height': true,
            },
        }
        const query: PaginateQuery = {
            path: '',
            filter: {
                'size.height': '$gte:20',
            },
        }

        const queryBuilder = await dataSource
            .createQueryBuilder()
            .select('cats')
            .from(CatEntity, 'cats')
            .where('cats.color = :color', { color: 'white' })

        const result = await paginate<CatEntity>(query, queryBuilder, config)

        expect(result.data).toStrictEqual(cats.slice(3, 4))
    })

    it('should default to page 1, if negative page is given', async () => {
        const config: PaginateConfig<CatEntity> = {
            sortableColumns: ['id'],
            defaultLimit: 1,
        }
        const query: PaginateQuery = {
            path: '',
            page: -1,
        }

        const result = await paginate<CatEntity>(query, catRepo, config)

        expect(result.meta.page.number).toBe(1)
        expect(result.data).toStrictEqual(cats.slice(0, 1))
    })

    it('should default to limit maxLimit, if maxLimit is not 0', async () => {
        const config: PaginateConfig<CatEntity> = {
            sortableColumns: ['id'],
            maxLimit: 1,
            defaultLimit: 1,
        }
        const query: PaginateQuery = {
            path: '',
            limit: PaginationLimit.NO_PAGINATION,
        }

        const result = await paginate<CatEntity>(query, catRepo, config)
        expect(result.data).toStrictEqual(cats.slice(0, 1))
    })

    it('should return all cats', async () => {
        const config: PaginateConfig<CatEntity> = {
            sortableColumns: ['id'],
            maxLimit: PaginationLimit.NO_PAGINATION,
            defaultLimit: 1,
        }
        const query: PaginateQuery = {
            path: '',
            limit: PaginationLimit.NO_PAGINATION,
        }

        const result = await paginate<CatEntity>(query, catRepo, config)

        expect(result.data).toStrictEqual(cats)
    })

    it('should limit to defaultLimit, if limit is differt FROM NO_PAGINATION ecc....', async () => {
        const config: PaginateConfig<CatEntity> = {
            sortableColumns: ['id'],
            maxLimit: PaginationLimit.NO_PAGINATION,
            defaultLimit: 1,
        }
        const query: PaginateQuery = {
            path: '',
            limit: -2,
        }

        const result = await paginate<CatEntity>(query, catRepo, config)

        expect(result.data).toStrictEqual(cats.slice(0, 1))
    })

    it('should default to limit defaultLimit, if maxLimit is NO_PAGINATION', async () => {
        const config: PaginateConfig<CatEntity> = {
            sortableColumns: ['id'],
            maxLimit: PaginationLimit.NO_PAGINATION,
            defaultLimit: 1,
        }
        const query: PaginateQuery = {
            path: '',
        }

        const result = await paginate<CatEntity>(query, catRepo, config)

        expect(result.data).toStrictEqual(cats.slice(0, 1))
    })

    it('should default to limit maxLimit, if more than maxLimit is given', async () => {
        const config: PaginateConfig<CatEntity> = {
            sortableColumns: ['id'],
            defaultLimit: 5,
            maxLimit: 2,
        }
        const query: PaginateQuery = {
            path: '',
            page: 1,
            limit: 20,
        }

        const result = await paginate<CatEntity>(query, catRepo, config)

        expect(result.data).toStrictEqual(cats.slice(0, 2))
    })

    it('should limit cats by query', async () => {
        const config: PaginateConfig<CatEntity> = {
            sortableColumns: ['id'],
            maxLimit: Number.MAX_SAFE_INTEGER,
            defaultLimit: Number.MAX_SAFE_INTEGER,
        }
        const query: PaginateQuery = {
            path: '',
            limit: 2,
        }

        const result = await paginate<CatEntity>(query, catRepo, config)

        expect(result.data).toStrictEqual(cats.slice(0, 2))
    })

    it('maxLimit should limit defaultLimit', async () => {
        const config: PaginateConfig<CatEntity> = {
            sortableColumns: ['id'],
            maxLimit: 1,
            defaultLimit: 2,
        }
        const query: PaginateQuery = {
            path: '',
        }

        const result = await paginate<CatEntity>(query, catRepo, config)

        expect(result.data).toStrictEqual(cats.slice(0, 1))
    })

    it('limit should bypass defaultLimit', async () => {
        const config: PaginateConfig<CatEntity> = {
            sortableColumns: ['id'],
            defaultLimit: 1,
        }
        const query: PaginateQuery = {
            path: '',
            limit: 2,
        }

        const result = await paginate<CatEntity>(query, catRepo, config)

        expect(result.data).toStrictEqual(cats.slice(0, 2))
    })

    it('DEFAULT_LIMIT should be used as the limit if limit is set to NO_PAGINATION and maxLimit is not specified.', async () => {
        const config: PaginateConfig<CatEntity> = {
            sortableColumns: ['id'],
        }
        const query: PaginateQuery = {
            path: '',
            limit: PaginationLimit.NO_PAGINATION,
        }

        const result = await paginate<CatEntity>(query, catRepo, config)

        expect(result.data).toStrictEqual(cats.slice(0, PaginationLimit.DEFAULT_LIMIT))
    })

    it('should return the count without data ignoring maxLimit if limit is COUNTER_ONLY', async () => {
        const config: PaginateConfig<CatEntity> = {
            sortableColumns: ['id'],
            maxLimit: PaginationLimit.NO_PAGINATION,
        }
        const query: PaginateQuery = {
            path: '',
            limit: 0,
        }

        const result = await paginate<CatEntity>(query, catRepo, config)

        expect(result.data).toStrictEqual([])
        expect(result.meta.totalItems).toBe(5)
    })

    it('should return correct result for limited one-to-many relations', async () => {
        const config: PaginateConfig<CatEntity> = {
            relations: ['toys'],
            sortableColumns: ['id', 'toys.id'],
            searchableColumns: ['name', 'toys.name'],
            defaultLimit: 4,
        }
        const query: PaginateQuery = {
            path: '',
        }

        const result = await paginate<CatEntity>(query, catRepo, config)

        expect(result.data.length).toStrictEqual(4)
    })

    it('should return correct links for some results', async () => {
        const config: PaginateConfig<CatEntity> = {
            sortableColumns: ['id'],
        }
        const query: PaginateQuery = {
            path: '',
            page: 2,
            limit: 2,
        }

        const { links } = await paginate<CatEntity>(query, catRepo, config)

        expect(links.first).toBe('?page[number]=1&page[size]=2&sort=id')
        expect(links.previous).toBe('?page[number]=1&page[size]=2&sort=id')
        expect(links.current).toBe('?page[number]=2&page[size]=2&sort=id')
        expect(links.next).toBe('?page[number]=3&page[size]=2&sort=id')
        expect(links.last).toBe('?page[number]=3&page[size]=2&sort=id')
    })

    it('should return a relative path', async () => {
        const config: PaginateConfig<CatEntity> = {
            sortableColumns: ['id'],
            relativePath: true,
        }

        const query: PaginateQuery = {
            path: 'http://localhost/cats',
            page: 2,
            limit: 2,
        }

        const { links } = await paginate<CatEntity>(query, catRepo, config)

        expect(links.first).toBe('/cats?page[number]=1&page[size]=2&sort=id')
        expect(links.previous).toBe('/cats?page[number]=1&page[size]=2&sort=id')
        expect(links.current).toBe('/cats?page[number]=2&page[size]=2&sort=id')
        expect(links.next).toBe('/cats?page[number]=3&page[size]=2&sort=id')
        expect(links.last).toBe('/cats?page[number]=3&page[size]=2&sort=id')
    })

    it('should return an absolute path', async () => {
        const config: PaginateConfig<CatEntity> = {
            sortableColumns: ['id'],
            relativePath: false,
        }

        const query: PaginateQuery = {
            path: 'http://localhost/cats',
            page: 2,
            limit: 2,
        }

        const { links } = await paginate<CatEntity>(query, catRepo, config)

        expect(links.first).toBe('http://localhost/cats?page[number]=1&page[size]=2&sort=id')
        expect(links.previous).toBe('http://localhost/cats?page[number]=1&page[size]=2&sort=id')
        expect(links.current).toBe('http://localhost/cats?page[number]=2&page[size]=2&sort=id')
        expect(links.next).toBe('http://localhost/cats?page[number]=3&page[size]=2&sort=id')
        expect(links.last).toBe('http://localhost/cats?page[number]=3&page[size]=2&sort=id')
    })

    it('should return an absolute path with new origin', async () => {
        const config: PaginateConfig<CatEntity> = {
            sortableColumns: ['id'],
            relativePath: false,
            origin: 'http://cats.example',
        }

        const query: PaginateQuery = {
            path: 'http://localhost/cats',
            page: 2,
            limit: 2,
        }

        const { links } = await paginate<CatEntity>(query, catRepo, config)

        expect(links.first).toBe('http://cats.example/cats?page[number]=1&page[size]=2&sort=id')
        expect(links.previous).toBe('http://cats.example/cats?page[number]=1&page[size]=2&sort=id')
        expect(links.current).toBe('http://cats.example/cats?page[number]=2&page[size]=2&sort=id')
        expect(links.next).toBe('http://cats.example/cats?page[number]=3&page[size]=2&sort=id')
        expect(links.last).toBe('http://cats.example/cats?page[number]=3&page[size]=2&sort=id')
    })

    it('should return only current link if zero results', async () => {
        const config: PaginateConfig<CatEntity> = {
            sortableColumns: ['id'],
            searchableColumns: ['name'],
        }
        const query: PaginateQuery = {
            path: '',
            page: 1,
            limit: 2,
            search: 'Pluto',
        }

        const { links } = await paginate<CatEntity>(query, catRepo, config)

        expect(links.first).toBe(undefined)
        expect(links.previous).toBe(undefined)
        expect(links.current).toBe('?page[number]=1&page[size]=2&sort=id&@search[query]=Pluto')
        expect(links.next).toBe(undefined)
        expect(links.last).toBe(undefined)
    })

    it('should default to defaultSortBy if query sortBy does not exist', async () => {
        const config: PaginateConfig<CatEntity> = {
            sortableColumns: ['id', 'createdAt'],
            defaultSortBy: [['id', 'DESC']],
        }
        const query: PaginateQuery = {
            path: '',
        }

        const result = await paginate<CatEntity>(query, catRepo, config)

        expect(result.meta.sort).toStrictEqual([['id', 'DESC']])
        expect(result.data).toStrictEqual(cats.slice(0).reverse())
    })

    it('should put null values last when sorting', async () => {
        const config: PaginateConfig<CatEntity> = {
            sortableColumns: ['age', 'createdAt'],
            nullSort: 'last',
            defaultSortBy: [['age', 'ASC']],
        }
        const query: PaginateQuery = {
            path: '',
        }

        const result = await paginate<CatEntity>(query, catRepo, config)
        const expectedResult = [...cats.slice(0, -1).reverse(), cats.slice(-1)[0]]

        expect(result.meta.sort).toStrictEqual([['age', 'ASC']])
        expect(result.data).toStrictEqual(expectedResult)
    })

    it('should put null values first when sorting', async () => {
        const config: PaginateConfig<CatEntity> = {
            sortableColumns: ['age', 'createdAt'],
            nullSort: 'first',
            defaultSortBy: [['age', 'ASC']],
        }
        const query: PaginateQuery = {
            path: '',
        }

        const result = await paginate<CatEntity>(query, catRepo, config)

        const expectedResult = [cats[cats.length - 1], ...cats.slice(0, cats.length - 1).reverse()]

        expect(result.meta.sort).toStrictEqual([['age', 'ASC']])
        expect(result.data).toStrictEqual(expectedResult)
    })

    it('should sort result by multiple columns', async () => {
        const config: PaginateConfig<CatEntity> = {
            sortableColumns: ['name', 'color'],
        }
        const query: PaginateQuery = {
            path: '',
            sortBy: [
                ['color', 'DESC'],
                ['name', 'ASC'],
            ],
        }

        const result = await paginate<CatEntity>(query, catRepo, config)

        expect(result.meta.sort).toStrictEqual([
            ['color', 'DESC'],
            ['name', 'ASC'],
        ])
        expect(result.data).toStrictEqual([cats[3], cats[4], cats[1], cats[0], cats[2]])
    })

    it('should sort result by camelcase columns', async () => {
        const config: PaginateConfig<CatEntity> = {
            sortableColumns: ['cutenessLevel', 'name'],
        }
        const query: PaginateQuery = {
            path: '',
            sortBy: [
                ['cutenessLevel', 'ASC'],
                ['name', 'ASC'],
            ],
        }

        const result = await paginate<CatEntity>(query, catRepo, config)

        expect(result.meta.sort).toStrictEqual([
            ['cutenessLevel', 'ASC'],
            ['name', 'ASC'],
        ])
        expect(result.data).toStrictEqual([cats[4], cats[0], cats[2], cats[3], cats[1]])
    })

    it('should return result based on search term', async () => {
        const config: PaginateConfig<CatEntity> = {
            sortableColumns: ['id', 'name', 'color'],
            searchableColumns: ['name', 'color'],
        }
        const query: PaginateQuery = {
            path: '',
            search: 'i',
        }

        const result = await paginate<CatEntity>(query, catRepo, config)

        expect(result.meta.search.query).toStrictEqual('i')
        expect(result.data).toStrictEqual([cats[0], cats[1], cats[3], cats[4]])
        expect(result.links.current).toBe('?page[number]=1&page[size]=20&sort=id&@search[query]=i')
    })

    it('should return result based on search term on a camelcase named column', async () => {
        const config: PaginateConfig<CatEntity> = {
            sortableColumns: ['id', 'name', 'color'],
            searchableColumns: ['cutenessLevel'],
        }
        const query: PaginateQuery = {
            path: '',
            search: 'hi',
        }

        const result = await paginate<CatEntity>(query, catRepo, config)

        expect(result.meta.search.query).toStrictEqual('hi')
        expect(result.data).toStrictEqual([cats[0], cats[2], cats[4]])
        expect(result.links.current).toBe('?page[number]=1&page[size]=20&sort=id&@search[query]=hi')
    })

    it('should not result in a sql syntax error when attempting a sql injection', async () => {
        const config: PaginateConfig<CatEntity> = {
            sortableColumns: ['id', 'name', 'color'],
            searchableColumns: ['name', 'color'],
        }
        const query: PaginateQuery = {
            path: '',
            search: "i UNION SELECT tbl_name FROM sqlite_master WHERE type='table' and tbl_name NOT like 'sqlite_%'",
        }

        const result = await paginate<CatEntity>(query, catRepo, config)

        expect(result.data).toStrictEqual([])
    })

    it('should return result based on search term on many-to-one relation', async () => {
        const config: PaginateConfig<CatToyEntity> = {
            relations: ['cat'],
            sortableColumns: ['id', 'name'],
            searchableColumns: ['name', 'cat.name'],
        }
        const query: PaginateQuery = {
            path: '',
            search: 'Milo',
        }

        const result = await paginate<CatToyEntity>(query, catToyRepo, config)

        expect(result.meta.search.query).toStrictEqual('Milo')
        expect(result.data).toStrictEqual([catToysWithoutShop[0], catToysWithoutShop[1], catToysWithoutShop[2]])
        expect(result.links.current).toBe('?page[number]=1&page[size]=20&sort=id&@search[query]=Milo')
    })

    it('should return result based on search term on one-to-many relation', async () => {
        const config: PaginateConfig<CatEntity> = {
            relations: ['toys'],
            sortableColumns: ['id', 'toys.id'],
            searchableColumns: ['name', 'toys.name'],
        }
        const query: PaginateQuery = {
            path: '',
            search: 'Mouse',
            sortBy: [
                ['id', 'ASC'],
                ['toys.id', 'DESC'],
            ],
        }

        const result = await paginate<CatEntity>(query, catRepo, config)

        expect(result.meta.search.query).toStrictEqual('Mouse')
        const toy = clone(catToysWithoutShop[1])
        delete toy.cat
        const toy2 = clone(catToysWithoutShop[2])
        delete toy2.cat

        expect(result.data).toStrictEqual([Object.assign(clone(cats[0]), { toys: [toy2, toy] })])
        expect(result.links.current).toBe('?page[number]=1&page[size]=20&sort=id,-toys.id&@search[query]=Mouse')
    })

    it('should return result based on search term on one-to-one relation', async () => {
        const config: PaginateConfig<CatHomeEntity> = {
            relations: ['cat'],
            sortableColumns: ['id', 'name', 'cat.id'],
        }
        const query: PaginateQuery = {
            path: '',
            sortBy: [['cat.id', 'DESC']],
        }

        const result = await paginate<CatHomeEntity>(query, catHomeRepo, config)
        expect(result.meta.sort).toStrictEqual([['cat.id', 'DESC']])

        const catHomesClone = clone([catHomes[0], catHomes[1]])
        catHomesClone[0].countCat = cats.filter((cat) => cat.id === catHomesClone[0].cat.id).length
        catHomesClone[1].countCat = cats.filter((cat) => cat.id === catHomesClone[1].cat.id).length

        expect(result.data).toStrictEqual(catHomesClone.sort((a, b) => b.cat.id - a.cat.id))
        expect(result.links.current).toBe('?page[number]=1&page[size]=20&sort=-cat.id')
    })

    it('should return result based on sort and search on many-to-one relation', async () => {
        const config: PaginateConfig<CatToyEntity> = {
            relations: ['cat'],
            sortableColumns: ['id', 'name', 'cat.id'],
            searchableColumns: ['name', 'cat.name'],
        }
        const query: PaginateQuery = {
            path: '',
            sortBy: [['cat.id', 'DESC']],
            search: 'Milo',
        }

        const result = await paginate<CatToyEntity>(query, catToyRepo, config)

        expect(result.meta.search.query).toStrictEqual('Milo')
        expect(result.data).toStrictEqual(
            [catToysWithoutShop[0], catToysWithoutShop[1], catToysWithoutShop[2]].sort((a, b) => b.cat.id - a.cat.id)
        )
        expect(result.links.current).toBe('?page[number]=1&page[size]=20&sort=-cat.id&@search[query]=Milo')
    })

    it('should return result based on sort on one-to-many relation', async () => {
        const config: PaginateConfig<CatEntity> = {
            relations: ['toys', 'toys.shop', 'toys.shop.address'],
            sortableColumns: ['id', 'name', 'toys.id'],
            searchableColumns: ['name', 'toys.name'],
        }
        const query: PaginateQuery = {
            path: '',
            sortBy: [['toys.id', 'DESC']],
            search: 'Mouse',
        }

        const result = await paginate<CatEntity>(query, catRepo, config)

        expect(result.meta.search.query).toStrictEqual('Mouse')
        const toy1 = clone(catToys[1])
        delete toy1.cat
        const toy2 = clone(catToys[2])
        delete toy2.cat

        delete result.data[0].toys[0].shop.address

        expect(result.data).toStrictEqual([Object.assign(clone(cats[0]), { toys: [toy2, toy1] })])
        expect(result.links.current).toBe('?page[number]=1&page[size]=20&sort=-toys.id&@search[query]=Mouse')
    })

    it('should return result based on sort on one-to-one relation', async () => {
        const config: PaginateConfig<CatHomeEntity> = {
            relations: ['cat'],
            sortableColumns: ['id', 'name'],
            searchableColumns: ['name', 'cat.name'],
        }
        const query: PaginateQuery = {
            path: '',
            search: 'Garfield',
        }

        const result = await paginate<CatHomeEntity>(query, catHomeRepo, config)

        expect(result.meta.search.query).toStrictEqual('Garfield')

        const catHomesClone = clone(catHomes[1])
        catHomesClone.countCat = cats.filter((cat) => cat.id === catHomesClone.cat.id).length

        expect(result.data).toStrictEqual([catHomesClone])
        expect(result.links.current).toBe('?page[number]=1&page[size]=20&sort=id&@search[query]=Garfield')
    })

    it('should load nested relations (object notation)', async () => {
        const config: PaginateConfig<CatEntity> = {
            relations: { home: { pillows: true } },
            sortableColumns: ['id', 'name'],
            searchableColumns: ['name'],
        }
        const query: PaginateQuery = {
            path: '',
            search: 'Garfield',
        }

        const result = await paginate<CatEntity>(query, catRepo, config)

        const cat = clone(cats[1])
        const catHomesClone = clone(catHomes[1])
        const catHomePillowsClone3 = clone(catHomePillows[3])
        delete catHomePillowsClone3.home
        const catHomePillowsClone4 = clone(catHomePillows[4])
        delete catHomePillowsClone4.home
        const catHomePillowsClone5 = clone(catHomePillows[5])
        delete catHomePillowsClone5.home

        catHomesClone.countCat = cats.filter((cat) => cat.id === catHomesClone.cat.id).length
        catHomesClone.pillows = [catHomePillowsClone3, catHomePillowsClone4, catHomePillowsClone5]
        cat.home = catHomesClone
        delete cat.home.cat

        expect(result.meta.search.query).toStrictEqual('Garfield')
        expect(result.data).toStrictEqual([cat])
        expect(result.data[0].home).toBeDefined()
        expect(result.data[0].home.pillows).toStrictEqual(cat.home.pillows)
    })

    it('should load nested relations (array notation)', async () => {
        const config: PaginateConfig<CatEntity> = {
            relations: ['home.pillows'],
            sortableColumns: ['id', 'name'],
            searchableColumns: ['name'],
        }
        const query: PaginateQuery = {
            path: '',
            search: 'Garfield',
        }

        const result = await paginate<CatEntity>(query, catRepo, config)

        const cat = clone(cats[1])
        const catHomesClone = clone(catHomes[1])
        const catHomePillowsClone3 = clone(catHomePillows[3])
        delete catHomePillowsClone3.home
        const catHomePillowsClone4 = clone(catHomePillows[4])
        delete catHomePillowsClone4.home
        const catHomePillowsClone5 = clone(catHomePillows[5])
        delete catHomePillowsClone5.home

        catHomesClone.countCat = cats.filter((cat) => cat.id === catHomesClone.cat.id).length
        catHomesClone.pillows = [catHomePillowsClone3, catHomePillowsClone4, catHomePillowsClone5]
        cat.home = catHomesClone
        delete cat.home.cat

        expect(result.meta.search.query).toStrictEqual('Garfield')
        expect(result.data).toStrictEqual([cat])
        expect(result.data[0].home).toBeDefined()
        expect(result.data[0].home.pillows).toStrictEqual(cat.home.pillows)
    })

    it('should throw an error when nonexistent relation loaded', async () => {
        const config: PaginateConfig<CatEntity> = {
            relations: <any>['homee'],
            sortableColumns: ['id'],
        }
        const query: PaginateQuery = {
            path: '',
        }

        try {
            await paginate<CatEntity>(query, catRepo, config)
        } catch (err) {
            expect(err).toBeInstanceOf(TypeORMError)
        }
    })

    it('should return result based on search term and searchBy columns', async () => {
        const config: PaginateConfig<CatEntity> = {
            sortableColumns: ['id', 'name', 'color'],
            searchableColumns: ['name', 'color'],
        }

        const searchTerm = 'white'
        const expectedResultData = cats.filter((cat: CatEntity) => cat.color === searchTerm)

        const query: PaginateQuery = {
            path: '',
            search: searchTerm,
            searchBy: ['color'],
        }

        const result = await paginate<CatEntity>(query, catRepo, config)

        expect(result.meta.search.query).toStrictEqual(searchTerm)
        expect(result.meta.search.fields).toStrictEqual(['color'])
        expect(result.data).toStrictEqual(expectedResultData)
        expect(result.links.current).toBe(
            '?page[number]=1&page[size]=20&sort=id&@search[query]=white&@search[fields]=color'
        )
    })

    it('should return result based on where config and filter', async () => {
        const config: PaginateConfig<CatEntity> = {
            sortableColumns: ['id'],
            where: {
                color: 'white',
            },
            filterableColumns: {
                name: [FilterSuffix.NOT],
            },
        }
        const query: PaginateQuery = {
            path: '',
            filter: {
                name: '$not:Leche',
            },
        }

        const result = await paginate<CatEntity>(query, catRepo, config)

        expect(result.meta.filter).toStrictEqual({
            name: '$not:Leche',
        })

        expect(result.data).toStrictEqual([cats[3]])
        expect(result.links.current).toBe('?page[number]=1&page[size]=20&sort=id&filter[name]=$not:Leche')
    })

    it('should return based on a nested many-to-one where condition', async () => {
        const config: PaginateConfig<CatToyEntity> = {
            sortableColumns: ['id'],
            relations: ['cat'],
            where: {
                cat: {
                    id: cats[0].id,
                },
            },
        }
        const query: PaginateQuery = {
            path: '',
        }

        const result = await paginate<CatToyEntity>(query, catToyRepo, config)

        expect(result.meta.page.totalItems).toBe(3)
        result.data.forEach((toy) => {
            expect(toy.cat.id).toBe(cats[0].id)
        })
        expect(result.links.current).toBe('?page[number]=1&page[size]=20&sort=id')
    })

    it('should return valid data filtering by not id field many-to-one', async () => {
        const config: PaginateConfig<CatToyEntity> = {
            sortableColumns: ['id', 'name'],
            relations: ['cat'],
            where: {
                cat: {
                    name: cats[0].name,
                },
            },
        }
        const query: PaginateQuery = {
            path: '',
        }

        const result = await paginate<CatToyEntity>(query, catToyRepo, config)

        expect(result.meta.page.totalItems).toBe(3)
        result.data.forEach((toy) => {
            expect(toy.cat.id).toBe(cats[0].id)
        })
        expect(result.links.current).toBe('?page[number]=1&page[size]=20&sort=id')
    })

    it('should return result based on where one-to-many relation', async () => {
        const config: PaginateConfig<CatEntity> = {
            relations: ['toys'],
            sortableColumns: ['id', 'name'],
            where: {
                toys: {
                    name: 'Stuffed Mouse',
                },
            },
        }

        const query: PaginateQuery = {
            path: '',
        }

        const result = await paginate<CatEntity>(query, catRepo, config)

        expect(result.data.length).toBe(1)
        expect(result.data[0].toys.length).toBe(1)
        expect(result.data[0].toys[0].name).toBe('Stuffed Mouse')
    })

    it('should return all cats with a toys from the lovely shop', async () => {
        const config: PaginateConfig<CatEntity> = {
            relations: ['toys', 'toys.shop'],
            sortableColumns: ['id', 'name'],
            where: {
                toys: {
                    shop: {
                        shopName: 'Lovely Toys',
                    },
                },
            },
        }

        const query: PaginateQuery = {
            path: '',
        }

        const result = await paginate<CatEntity>(query, catRepo, config)

        expect(result.data.length).toBe(1)
        expect(result.data[0].toys.length).toBe(1)
        expect(result.data[0].toys[0].shop.id).toStrictEqual(toysShops[1].id)
        expect(result.data[0].toys[0].name).toBe('Mouse')
    })

    it('should return all cats from shop where street name like 123', async () => {
        const config: PaginateConfig<CatEntity> = {
            relations: ['toys', 'toys.shop', 'toys.shop.address'],
            sortableColumns: ['id', 'name'],
            where: {
                toys: {
                    shop: {
                        address: {
                            address: Like('%123%'),
                        },
                    },
                },
            },
        }

        const query: PaginateQuery = {
            path: '',
        }

        const result = await paginate<CatEntity>(query, catRepo, config)

        expect(result.data.length).toBe(1)
        expect(result.data[0].toys.length).toBe(1)
        expect(result.data[0].toys[0].shop).toStrictEqual(toysShops[0])
        expect(result.data[0].toys[0].name).toBe('Stuffed Mouse')
    })

    it('should return result based on filter on many-to-one relation', async () => {
        const config: PaginateConfig<CatToyEntity> = {
            relations: ['cat'],
            sortableColumns: ['id', 'name'],
            filterableColumns: {
                'cat.name': [FilterSuffix.NOT],
            },
        }
        const query: PaginateQuery = {
            path: '',
            filter: {
                'cat.name': '$not:Milo',
            },
        }

        const result = await paginate<CatToyEntity>(query, catToyRepo, config)

        expect(result.meta.filter).toStrictEqual({
            'cat.name': '$not:Milo',
        })
        expect(result.data).toStrictEqual([catToys[3]])
        expect(result.links.current).toBe('?page[number]=1&page[size]=20&sort=id&filter[cat.name]=$not:Milo')
    })

    it('should be possible to filter by relation without loading it', async () => {
        const config: PaginateConfig<CatToyEntity> = {
            relations: ['cat'],
            sortableColumns: ['id'],
            where: { cat: { toys: { name: catToys[0].name } } },
        }
        const query: PaginateQuery = {
            path: '',
        }

        const result = await paginate<CatToyEntity>(query, catToyRepo, config)

        expect(result.data.length).toStrictEqual(3)
    })

    it('should be possible to filter by relation without loading it 4th level', async () => {
        const config: PaginateConfig<CatToyEntity> = {
            relations: ['cat'],
            sortableColumns: ['id'],
            where: { cat: { toys: { shop: { address: { address: Like('%123%') } } } } },
        }
        const query: PaginateQuery = {
            path: '',
        }

        const result = await paginate<CatToyEntity>(query, catToyRepo, config)

        expect(result.data.length).toStrictEqual(3)
    })

    it('should be possible to filter by relation without loading it 4th level with load eager', async () => {
        const config: PaginateConfig<CatToyEntity> = {
            loadEagerRelations: true,
            sortableColumns: ['id'],
            where: { cat: { toys: { shop: { address: { address: Like('%123%') } } } } },
        }
        const query: PaginateQuery = {
            path: '',
        }

        const result = await paginate<CatToyEntity>(query, catToyRepo, config)

        expect(result.data.length).toStrictEqual(3)
    })

    it('should be possible to filter by relation without including any relations', async () => {
        const config: PaginateConfig<CatToyEntity> = {
            loadEagerRelations: false,
            sortableColumns: ['id'],
            where: { cat: { toys: { shop: { address: { address: Like('%123%') } } } } },
        }
        const query: PaginateQuery = {
            path: '',
        }

        const result = await paginate<CatToyEntity>(query, catToyRepo, config)

        expect(result.data.length).toStrictEqual(3)
    })

    it('should return result based on filter on one-to-many relation', async () => {
        const config: PaginateConfig<CatEntity> = {
            relations: ['toys'],
            sortableColumns: ['id', 'name'],
            filterableColumns: {
                'toys.name': [FilterSuffix.NOT],
            },
        }
        const query: PaginateQuery = {
            path: '',
            filter: {
                'toys.name': '$not:Stuffed Mouse',
            },
        }

        const result = await paginate<CatEntity>(query, catRepo, config)

        const cat1 = clone(cats[0])
        const cat2 = clone(cats[1])
        const catToys1 = clone(catToysWithoutShop[0])
        const catToys2 = clone(catToysWithoutShop[2])
        const catToys3 = clone(catToysWithoutShop[3])
        delete catToys1.cat
        delete catToys2.cat
        delete catToys3.cat
        cat1.toys = [catToys1, catToys2]
        cat2.toys = [catToys3]

        expect(result.meta.filter).toStrictEqual({
            'toys.name': '$not:Stuffed Mouse',
        })
        expect(result.data).toStrictEqual([cat1, cat2])
        expect(result.links.current).toBe('?page[number]=1&page[size]=20&sort=id&filter[toys.name]=$not:Stuffed Mouse')
    })

    it('should return result based on filter on one-to-one relation', async () => {
        const config: PaginateConfig<CatHomeEntity> = {
            relations: ['cat'],
            sortableColumns: ['id', 'name'],
            filterableColumns: {
                'cat.name': [FilterSuffix.NOT],
            },
        }
        const query: PaginateQuery = {
            path: '',
            filter: {
                'cat.name': '$not:Garfield',
            },
        }

        const result = await paginate<CatHomeEntity>(query, catHomeRepo, config)

        expect(result.meta.filter).toStrictEqual({
            'cat.name': '$not:Garfield',
        })

        const catHomesClone = clone(catHomes[0])
        catHomesClone.countCat = cats.filter((cat) => cat.id === catHomesClone.cat.id).length

        expect(result.data).toStrictEqual([catHomesClone])
        expect(result.links.current).toBe('?page[number]=1&page[size]=20&sort=id&filter[cat.name]=$not:Garfield')
    })

    it('should return result based on $in filter on one-to-one relation', async () => {
        const config: PaginateConfig<CatHomeEntity> = {
            relations: ['cat'],
            sortableColumns: ['id', 'name'],
            filterableColumns: {
                'cat.age': [FilterOperator.IN],
            },
        }
        const query: PaginateQuery = {
            path: '',
            filter: {
                'cat.age': '$in:4,6',
            },
        }

        const result = await paginate<CatHomeEntity>(query, catHomeRepo, config)

        expect(result.meta.filter).toStrictEqual({
            'cat.age': '$in:4,6',
        })

        const catHomesClone = clone(catHomes[0])
        catHomesClone.countCat = cats.filter((cat) => cat.id === catHomesClone.cat.id).length

        expect(result.data).toStrictEqual([catHomesClone])
        expect(result.links.current).toBe('?page[number]=1&page[size]=20&sort=id&filter[cat.age]=$in:4,6')
    })

    it('should return result based on $btw filter on one-to-one relation', async () => {
        const config: PaginateConfig<CatHomeEntity> = {
            relations: ['cat'],
            sortableColumns: ['id', 'name'],
            filterableColumns: {
                'cat.age': [FilterOperator.BTW],
            },
        }
        const query: PaginateQuery = {
            path: '',
            filter: {
                'cat.age': '$btw:6,10',
            },
        }

        const result = await paginate<CatHomeEntity>(query, catHomeRepo, config)

        expect(result.meta.filter).toStrictEqual({
            'cat.age': '$btw:6,10',
        })

        const catHomesClone = clone(catHomes[0])
        catHomesClone.countCat = cats.filter((cat) => cat.id === catHomesClone.cat.id).length

        expect(result.data).toStrictEqual([catHomesClone])
        expect(result.links.current).toBe('?page[number]=1&page[size]=20&sort=id&filter[cat.age]=$btw:6,10')
    })

    it('should return result based on sort on embedded entity', async () => {
        const config: PaginateConfig<CatEntity> = {
            sortableColumns: ['id', 'name', 'size.height', 'size.length', 'size.width'],
            searchableColumns: ['name'],
        }
        const query: PaginateQuery = {
            path: '',
            sortBy: [
                ['size.height', 'ASC'],
                ['size.length', 'ASC'],
            ],
        }

        const result = await paginate<CatEntity>(query, catRepo, config)

        const orderedCats = [cats[4], cats[0], cats[2], cats[1], cats[3]]
        expect(result.data).toStrictEqual(orderedCats)
        expect(result.links.current).toBe('?page[number]=1&page[size]=20&sort=size.height,size.length')
    })

    it('should return result based on sort on embedded entity when other relations loaded', async () => {
        const config: PaginateConfig<CatEntity> = {
            sortableColumns: ['id', 'name', 'size.height', 'size.length', 'size.width', 'toys.(size.height)'],
            searchableColumns: ['name'],
            relations: ['home', 'toys'],
        }
        const query: PaginateQuery = {
            path: '',
            sortBy: [
                ['size.height', 'DESC'],
                ['size.length', 'DESC'],
                ['toys.(size.height)', 'DESC'],
            ],
        }

        const result = await paginate<CatEntity>(query, catRepo, config)

        const copyCats = cats.map((cat: CatEntity) => {
            const copy = clone(cat)
            copy.home = null
            copy.toys = []
            return copy
        })

        const copyHomes = catHomes.map((home: CatHomeEntity) => {
            const copy = clone(home)
            copy.countCat = cats.filter((cat) => cat.id === copy.cat.id).length
            delete copy.cat
            return copy
        })

        copyCats[0].home = copyHomes[0]
        copyCats[1].home = copyHomes[1]

        const copyToys = catToysWithoutShop.map((toy: CatToyEntity) => {
            const copy = clone(toy)
            delete copy.cat
            return copy
        })
        copyCats[0].toys = [copyToys[0], copyToys[2], copyToys[1]]
        copyCats[1].toys = [copyToys[3]]

        const orderedCats = [copyCats[3], copyCats[1], copyCats[2], copyCats[0], copyCats[4]]

        expect(result.data).toStrictEqual(orderedCats)
        expect(result.links.current).toBe(
            '?page[number]=1&page[size]=20&sort=-size.height,-size.length,-toys.(size.height)'
        )
    })

    it('should return result based on sort on embedded entity on one-to-many relation', async () => {
        const config: PaginateConfig<CatEntity> = {
            sortableColumns: ['id', 'name', 'toys.(size.height)', 'toys.(size.length)', 'toys.(size.width)'],
            searchableColumns: ['name'],
            relations: ['toys'],
        }
        const query: PaginateQuery = {
            path: '',
            sortBy: [
                ['id', 'DESC'],
                ['toys.(size.height)', 'ASC'],
                ['toys.(size.length)', 'ASC'],
            ],
        }

        const result = await paginate<CatEntity>(query, catRepo, config)

        const toy0 = clone(catToysWithoutShop[0])
        delete toy0.cat

        const toy1 = clone(catToysWithoutShop[1])
        delete toy1.cat

        const toy2 = clone(catToysWithoutShop[2])
        delete toy2.cat

        const toy3 = clone(catToysWithoutShop[3])
        delete toy3.cat

        const orderedCats = [
            Object.assign(clone(cats[4]), { toys: [] }),
            Object.assign(clone(cats[3]), { toys: [] }),
            Object.assign(clone(cats[2]), { toys: [] }),
            Object.assign(clone(cats[1]), { toys: [toy3] }),
            Object.assign(clone(cats[0]), { toys: [toy1, toy2, toy0] }),
        ]
        expect(result.data).toStrictEqual(orderedCats)
        expect(result.links.current).toBe(
            '?page[number]=1&page[size]=20&sort=-id,toys.(size.height),toys.(size.length)'
        )
    })

    it('should return result based on sort on embedded entity on many-to-one relation', async () => {
        const config: PaginateConfig<CatToyEntity> = {
            sortableColumns: ['id', 'name', 'cat.(size.height)', 'cat.(size.length)', 'cat.(size.width)'],
            searchableColumns: ['name'],
            relations: ['cat'],
        }
        const query: PaginateQuery = {
            path: '',
            sortBy: [
                ['cat.(size.height)', 'DESC'],
                ['cat.(size.length)', 'DESC'],
                ['name', 'ASC'],
            ],
        }

        const result = await paginate<CatToyEntity>(query, catToyRepo, config)
        const orderedToys = [catToysWithoutShop[3], catToysWithoutShop[0], catToysWithoutShop[2], catToysWithoutShop[1]]

        expect(result.data).toStrictEqual(orderedToys)
        expect(result.links.current).toBe(
            '?page[number]=1&page[size]=20&sort=-cat.(size.height),-cat.(size.length),name'
        )
    })

    it('should return result based on sort on embedded entity on one-to-one relation', async () => {
        const config: PaginateConfig<CatHomeEntity> = {
            sortableColumns: ['id', 'name', 'cat.(size.height)', 'cat.(size.length)', 'cat.(size.width)'],
            searchableColumns: ['name'],
            relations: ['cat'],
        }
        const query: PaginateQuery = {
            path: '',
            sortBy: [['cat.(size.height)', 'DESC']],
        }

        const result = await paginate<CatHomeEntity>(query, catHomeRepo, config)
        const orderedHomes = clone([catHomes[1], catHomes[0]])

        orderedHomes[0].countCat = cats.filter((cat) => cat.id === orderedHomes[0].cat.id).length
        orderedHomes[1].countCat = cats.filter((cat) => cat.id === orderedHomes[1].cat.id).length

        expect(result.data).toStrictEqual(orderedHomes)
        expect(result.links.current).toBe('?page[number]=1&page[size]=20&sort=-cat.(size.height)')
    })

    it('should return result based on search on embedded entity', async () => {
        const config: PaginateConfig<CatEntity> = {
            sortableColumns: ['id', 'name', 'size.height', 'size.length', 'size.width'],
            searchableColumns: ['size.height'],
        }
        const query: PaginateQuery = {
            path: '',
            search: '10',
        }

        const result = await paginate<CatEntity>(query, catRepo, config)

        expect(result.data).toStrictEqual([cats[4]])
        expect(result.links.current).toBe('?page[number]=1&page[size]=20&sort=id&@search[query]=10')
    })

    it('should return result based on search term on embedded entity when other relations loaded', async () => {
        const config: PaginateConfig<CatEntity> = {
            sortableColumns: ['id', 'name', 'size.height', 'size.length', 'size.width'],
            searchableColumns: ['size.height'],
            relations: ['home', 'toys'],
        }
        const query: PaginateQuery = {
            path: '',
            search: '10',
        }

        const result = await paginate<CatEntity>(query, catRepo, config)

        expect(result.meta.search.query).toStrictEqual('10')

        const copyCat = clone(cats[4])
        copyCat.home = null
        copyCat.toys = []

        expect(result.data).toStrictEqual([copyCat])
        expect(result.links.current).toBe('?page[number]=1&page[size]=20&sort=id&@search[query]=10')
    })

    it('should return result based on search term on embedded entity on many-to-one relation', async () => {
        const config: PaginateConfig<CatToyEntity> = {
            sortableColumns: ['id', 'name', 'cat.(size.height)', 'cat.(size.length)', 'cat.(size.width)'],
            searchableColumns: ['cat.(size.height)'],
            relations: ['cat'],
        }
        const query: PaginateQuery = {
            path: '',
            search: '30',
        }

        const result = await paginate<CatToyEntity>(query, catToyRepo, config)
        expect(result.meta.search.query).toStrictEqual('30')
        expect(result.data).toStrictEqual([catToys[3]])
        expect(result.links.current).toBe('?page[number]=1&page[size]=20&sort=id&@search[query]=30')
    })

    it('should return result based on search term on embedded entity on one-to-many relation', async () => {
        const config: PaginateConfig<CatEntity> = {
            sortableColumns: ['id', 'name', 'toys.(size.height)', 'toys.(size.length)', 'toys.(size.width)'],
            searchableColumns: ['toys.(size.height)'],
            relations: ['toys'],
        }
        const query: PaginateQuery = {
            path: '',
            search: '1',
        }

        const result = await paginate<CatEntity>(query, catRepo, config)

        const toy0 = clone(catToys[0])
        delete toy0.cat

        const toy3 = clone(catToys[3])
        delete toy3.cat

        expect(result.data).toStrictEqual([
            Object.assign(clone(cats[0]), { toys: [toy0] }),
            Object.assign(clone(cats[1]), { toys: [toy3] }),
        ])
        expect(result.links.current).toBe('?page[number]=1&page[size]=20&sort=id&@search[query]=1')
    })

    it('should return result based on search term on embedded entity on one-to-one relation', async () => {
        const config: PaginateConfig<CatHomeEntity> = {
            sortableColumns: ['id', 'name', 'cat.(size.height)', 'cat.(size.length)', 'cat.(size.width)'],
            searchableColumns: ['cat.(size.height)'],
            relations: ['cat'],
        }
        const query: PaginateQuery = {
            path: '',
            search: '30',
        }

        const result = await paginate<CatHomeEntity>(query, catHomeRepo, config)
        const catHomeClone = clone(catHomes[1])
        catHomeClone.countCat = cats.filter((cat) => cat.id === catHomeClone.cat.id).length
        expect(result.data).toStrictEqual([catHomeClone])
        expect(result.links.current).toBe('?page[number]=1&page[size]=20&sort=id&@search[query]=30')
    })

    it('should return result based on sort and search on embedded many-to-one relation', async () => {
        const config: PaginateConfig<CatToyEntity> = {
            sortableColumns: ['id', 'name', 'cat.(size.height)', 'cat.(size.length)', 'cat.(size.width)'],
            searchableColumns: ['cat.(size.width)'],
            relations: ['cat'],
        }
        const query: PaginateQuery = {
            path: '',
            search: '1',
            sortBy: [['cat.(size.height)', 'DESC']],
        }

        const result = await paginate<CatToyEntity>(query, catToyRepo, config)
        expect(result.meta.search.query).toStrictEqual('1')
        expect(result.data).toStrictEqual([
            catToysWithoutShop[3],
            catToysWithoutShop[0],
            catToysWithoutShop[1],
            catToysWithoutShop[2],
        ])
        expect(result.links.current).toBe('?page[number]=1&page[size]=20&sort=-cat.(size.height)&@search[query]=1')
    })

    it('should return result based on filter on embedded entity', async () => {
        const config: PaginateConfig<CatEntity> = {
            sortableColumns: ['id', 'name', 'size.height', 'size.length', 'size.width'],
            searchableColumns: ['size.height'],
            filterableColumns: {
                'size.height': [FilterSuffix.NOT],
            },
        }
        const query: PaginateQuery = {
            path: '',
            filter: {
                'size.height': '$not:25',
            },
        }

        const result = await paginate<CatEntity>(query, catRepo, config)

        expect(result.data).toStrictEqual([cats[1], cats[3], cats[4]])
        expect(result.links.current).toBe('?page[number]=1&page[size]=20&sort=id&filter[size.height]=$not:25')
    })

    it('should return result based on filter on embedded entity when other relations loaded', async () => {
        const config: PaginateConfig<CatEntity> = {
            sortableColumns: ['id', 'name', 'size.height', 'size.length', 'size.width'],
            searchableColumns: ['size.height'],
            filterableColumns: {
                'size.height': [FilterSuffix.NOT],
            },
            relations: ['home'],
        }
        const query: PaginateQuery = {
            path: '',
            filter: {
                'size.height': '$not:25',
            },
        }

        const result = await paginate<CatEntity>(query, catRepo, config)

        const home = clone(catHomes[1])
        home.countCat = cats.filter((cat) => cat.id === home.cat.id).length
        delete home.cat

        const copyCats = [
            Object.assign(clone(cats[1]), { home: home }),
            Object.assign(clone(cats[3]), { home: null }),
            Object.assign(clone(cats[4]), { home: null }),
        ]

        expect(result.data).toStrictEqual(copyCats)
        expect(result.links.current).toBe('?page[number]=1&page[size]=20&sort=id&filter[size.height]=$not:25')
    })

    it('should return result based on filter on embedded on many-to-one relation', async () => {
        const config: PaginateConfig<CatToyEntity> = {
            relations: ['cat'],
            sortableColumns: ['id', 'name'],
            filterableColumns: {
                'cat.(size.height)': [FilterSuffix.NOT],
            },
        }
        const query: PaginateQuery = {
            path: '',
            filter: {
                'cat.(size.height)': '$not:25',
            },
        }

        const result = await paginate<CatToyEntity>(query, catToyRepo, config)

        expect(result.meta.filter).toStrictEqual({
            'cat.(size.height)': '$not:25',
        })
        expect(result.data).toStrictEqual([catToys[3]])
        expect(result.links.current).toBe('?page[number]=1&page[size]=20&sort=id&filter[cat.(size.height)]=$not:25')
    })

    it('should return result based on filter on embedded on one-to-many relation', async () => {
        const config: PaginateConfig<CatEntity> = {
            relations: ['toys'],
            sortableColumns: ['id', 'name'],
            filterableColumns: {
                'toys.(size.height)': [FilterOperator.EQ],
            },
        }
        const query: PaginateQuery = {
            path: '',
            filter: {
                'toys.(size.height)': '1',
            },
        }

        const result = await paginate<CatEntity>(query, catRepo, config)

        const cat2 = clone(cats[1])
        const catToys3 = clone(catToys[3])
        delete catToys3.cat
        cat2.toys = [catToys3]

        expect(result.meta.filter).toStrictEqual({
            'toys.(size.height)': '1',
        })
        expect(result.data).toStrictEqual([cat2])
        expect(result.links.current).toBe('?page[number]=1&page[size]=20&sort=id&filter[toys.(size.height)]=1')
    })

    it('should return result based on filter on embedded on one-to-one relation', async () => {
        const config: PaginateConfig<CatHomeEntity> = {
            relations: ['cat'],
            sortableColumns: ['id', 'name'],
            filterableColumns: {
                'cat.(size.height)': [FilterOperator.EQ],
            },
        }
        const query: PaginateQuery = {
            path: '',
            filter: {
                'cat.(size.height)': '$eq:30',
            },
        }

        const result = await paginate<CatHomeEntity>(query, catHomeRepo, config)

        expect(result.meta.filter).toStrictEqual({
            'cat.(size.height)': '$eq:30',
        })
        const catClone = clone(catHomes[1])
        catClone.countCat = cats.filter((cat) => cat.size.height === 30 && cat.id == catClone.cat.id).length
        expect(result.data).toStrictEqual([catClone])
        expect(result.links.current).toBe('?page[number]=1&page[size]=20&sort=id&filter[cat.(size.height)]=$eq:30')
    })

    it('should return result based on $in filter on embedded on one-to-one relation', async () => {
        const config: PaginateConfig<CatHomeEntity> = {
            relations: ['cat'],
            sortableColumns: ['id', 'name'],
            filterableColumns: {
                'cat.(size.height)': [FilterOperator.IN],
            },
        }
        const query: PaginateQuery = {
            path: '',
            filter: {
                'cat.(size.height)': '$in:10,30,35',
            },
        }

        const result = await paginate<CatHomeEntity>(query, catHomeRepo, config)

        expect(result.meta.filter).toStrictEqual({
            'cat.(size.height)': '$in:10,30,35',
        })
        const catClone = clone(catHomes[1])
        catClone.countCat = cats.filter(
            (cat) =>
                (cat.size.height === 10 || cat.size.height === 30 || cat.size.height === 35) &&
                cat.id == catClone.cat.id
        ).length
        expect(result.data).toStrictEqual([catClone])
        expect(result.links.current).toBe(
            '?page[number]=1&page[size]=20&sort=id&filter[cat.(size.height)]=$in:10,30,35'
        )
    })

    it('should return result based on $btw filter on embedded on one-to-one relation', async () => {
        const config: PaginateConfig<CatHomeEntity> = {
            relations: ['cat'],
            sortableColumns: ['id', 'name'],
            filterableColumns: {
                'cat.(size.height)': [FilterOperator.BTW],
            },
        }
        const query: PaginateQuery = {
            path: '',
            filter: {
                'cat.(size.height)': '$btw:18,33',
            },
        }

        const result = await paginate<CatHomeEntity>(query, catHomeRepo, config)

        expect(result.meta.filter).toStrictEqual({
            'cat.(size.height)': '$btw:18,33',
        })

        const catHomeClone = clone(catHomes)
        catHomeClone[0].countCat = cats.filter(
            (cat) => cat.size.height >= 18 && cat.size.height <= 33 && cat.id == catHomeClone[0].cat.id
        ).length
        catHomeClone[1].countCat = cats.filter(
            (cat) => cat.size.height >= 18 && cat.size.height <= 33 && cat.id == catHomeClone[1].cat.id
        ).length
        expect(result.data).toStrictEqual([catHomeClone[0], catHomeClone[1]])
        expect(result.links.current).toBe('?page[number]=1&page[size]=20&sort=id&filter[cat.(size.height)]=$btw:18,33')
    })

    it('should return result based on where array and filter', async () => {
        const config: PaginateConfig<CatEntity> = {
            sortableColumns: ['id'],
            where: [
                {
                    color: 'white',
                },
                {
                    age: 4,
                },
            ],
            filterableColumns: {
                name: [FilterSuffix.NOT],
            },
        }
        const query: PaginateQuery = {
            path: '',
            filter: {
                name: '$not:Leche',
            },
        }

        const result = await paginate<CatEntity>(query, catRepo, config)

        expect(result.meta.filter).toStrictEqual({
            name: '$not:Leche',
        })
        expect(result.data).toStrictEqual([cats[2], cats[3]])
        expect(result.links.current).toBe('?page[number]=1&page[size]=20&sort=id&filter[name]=$not:Leche')
    })

    it('should return result based on multiple filter', async () => {
        const config: PaginateConfig<CatEntity> = {
            sortableColumns: ['id'],
            filterableColumns: {
                name: [FilterSuffix.NOT],
                color: [FilterOperator.EQ],
            },
        }
        const query: PaginateQuery = {
            path: '',
            filter: {
                name: '$not:Leche',
                color: 'white',
            },
        }

        const result = await paginate<CatEntity>(query, catRepo, config)

        expect(result.meta.filter).toStrictEqual({
            name: '$not:Leche',
            color: 'white',
        })
        expect(result.data).toStrictEqual([cats[3]])
        expect(result.links.current).toBe(
            '?page[number]=1&page[size]=20&sort=id&filter[name]=$not:Leche&filter[color]=white'
        )
    })

    it('should return result based on $ilike filter', async () => {
        const config: PaginateConfig<CatEntity> = {
            sortableColumns: ['id'],
            filterableColumns: {
                name: [FilterOperator.ILIKE],
            },
        }
        const query: PaginateQuery = {
            path: '',
            filter: {
                name: '$ilike:arf',
            },
        }

        const result = await paginate<CatEntity>(query, catRepo, config)

        expect(result.meta.filter).toStrictEqual({
            name: '$ilike:arf',
        })
        expect(result.data).toStrictEqual([cats[1]])
        expect(result.links.current).toBe('?page[number]=1&page[size]=20&sort=id&filter[name]=$ilike:arf')
    })

    it('should return result based on $sw filter', async () => {
        const config: PaginateConfig<CatEntity> = {
            sortableColumns: ['id'],
            filterableColumns: {
                name: [FilterOperator.SW],
            },
        }
        const query: PaginateQuery = {
            path: '',
            filter: {
                name: '$sw:Ga',
            },
        }

        const result = await paginate<CatEntity>(query, catRepo, config)

        expect(result.meta.filter).toStrictEqual({
            name: '$sw:Ga',
        })
        expect(result.data).toStrictEqual([cats[1]])
        expect(result.links.current).toBe('?page[number]=1&page[size]=20&sort=id&filter[name]=$sw:Ga')
    })

    it('should return result based on filter and search term', async () => {
        const config: PaginateConfig<CatEntity> = {
            sortableColumns: ['id'],
            searchableColumns: ['name', 'color'],
            filterableColumns: {
                id: [FilterSuffix.NOT, FilterOperator.IN],
            },
        }
        const query: PaginateQuery = {
            path: '',
            search: 'white',
            filter: {
                id: '$not:$in:1,2,5',
            },
        }

        const result = await paginate<CatEntity>(query, catRepo, config)

        expect(result.meta.search.query).toStrictEqual('white')
        expect(result.meta.filter).toStrictEqual({ id: '$not:$in:1,2,5' })
        expect(result.data).toStrictEqual([cats[3]])
        expect(result.links.current).toBe(
            '?page[number]=1&page[size]=20&sort=id&@search[query]=white&filter[id]=$not:$in:1,2,5'
        )
    })

    it('should return result based on filter and where config', async () => {
        const config: PaginateConfig<CatEntity> = {
            sortableColumns: ['id'],
            where: {
                color: In(['black', 'white']),
            },
            filterableColumns: {
                id: [FilterSuffix.NOT, FilterOperator.IN],
            },
        }
        const query: PaginateQuery = {
            path: '',
            filter: {
                id: '$not:$in:1,2,5',
            },
        }

        const result = await paginate<CatEntity>(query, catRepo, config)

        expect(result.data).toStrictEqual([cats[2], cats[3]])
        expect(result.links.current).toBe('?page[number]=1&page[size]=20&sort=id&filter[id]=$not:$in:1,2,5')
    })

    it('should return result based on range filter', async () => {
        const config: PaginateConfig<CatEntity> = {
            sortableColumns: ['id'],
            filterableColumns: {
                age: [FilterOperator.GTE],
            },
        }
        const query: PaginateQuery = {
            path: '',
            filter: {
                age: '$gte:4',
            },
        }

        const result = await paginate<CatEntity>(query, catRepo, config)

        expect(result.data).toStrictEqual([cats[0], cats[1], cats[2]])
        expect(result.links.current).toBe('?page[number]=1&page[size]=20&sort=id&filter[age]=$gte:4')
    })

    it('should return result based on between range filter', async () => {
        const config: PaginateConfig<CatEntity> = {
            sortableColumns: ['id'],
            filterableColumns: {
                age: [FilterOperator.BTW],
            },
        }
        const query: PaginateQuery = {
            path: '',
            filter: {
                age: '$btw:4,5',
            },
        }

        const result = await paginate<CatEntity>(query, catRepo, config)

        expect(result.data).toStrictEqual([cats[1], cats[2]])
        expect(result.links.current).toBe('?page[number]=1&page[size]=20&sort=id&filter[age]=$btw:4,5')
    })

    it('should return result based on is null query', async () => {
        const config: PaginateConfig<CatEntity> = {
            sortableColumns: ['id'],
            filterableColumns: {
                age: [FilterOperator.NULL],
            },
        }
        const query: PaginateQuery = {
            path: '',
            filter: {
                age: '$null',
            },
        }

        const result = await paginate<CatEntity>(query, catRepo, config)

        expect(result.data).toStrictEqual([cats[4]])
        expect(result.links.current).toBe('?page[number]=1&page[size]=20&sort=id&filter[age]=$null')
    })

    it('should return result based on not null query', async () => {
        const config: PaginateConfig<CatEntity> = {
            sortableColumns: ['id'],
            filterableColumns: {
                age: [FilterSuffix.NOT, FilterOperator.NULL],
            },
        }
        const query: PaginateQuery = {
            path: '',
            filter: {
                age: '$not:$null',
            },
        }

        const result = await paginate<CatEntity>(query, catRepo, config)

        expect(result.data).toStrictEqual([cats[0], cats[1], cats[2], cats[3]])
        expect(result.links.current).toBe('?page[number]=1&page[size]=20&sort=id&filter[age]=$not:$null')
    })

    it('should return result based on not null query on relation', async () => {
        const config: PaginateConfig<CatEntity> = {
            sortableColumns: ['id'],
            filterableColumns: {
                'home.name': [FilterSuffix.NOT, FilterOperator.NULL],
            },
            relations: ['home'],
        }
        const query: PaginateQuery = {
            path: '',
            filter: {
                'home.name': '$not:$null',
            },
        }

        const result = await paginate<CatEntity>(query, catRepo, config)
        const expectedResult = [0, 1].map((i) => {
            const ret = Object.assign(clone(cats[i]), { home: Object.assign(clone(catHomes[i])) })
            delete ret.home.cat
            return ret
        })

        expect(result.data).toStrictEqual(expectedResult)
        expect(result.links.current).toBe('?page[number]=1&page[size]=20&sort=id&filter[home.name]=$not:$null')
    })

    it('should ignore filterable column which is not configured', async () => {
        const config: PaginateConfig<CatEntity> = {
            sortableColumns: ['id'],
            filterableColumns: {
                name: [FilterSuffix.NOT, FilterOperator.NULL],
            },
        }
        const query: PaginateQuery = {
            path: '',
            filter: {
                age: '$not:$null',
            },
        }

        const result = await paginate<CatEntity>(query, catRepo, config)

        expect(result.data).toStrictEqual(cats)
        expect(result.links.current).toBe('?page[number]=1&page[size]=20&sort=id&filter[age]=$not:$null')
    })

    it('should ignore filter operator which is not configured', async () => {
        const config: PaginateConfig<CatEntity> = {
            sortableColumns: ['id'],
            filterableColumns: {
                age: [FilterSuffix.NOT],
            },
        }
        const query: PaginateQuery = {
            path: '',
            filter: {
                age: '$not:$null',
            },
        }

        const result = await paginate<CatEntity>(query, catRepo, config)

        expect(result.data).toStrictEqual(cats)
        expect(result.links.current).toBe('?page[number]=1&page[size]=20&sort=id&filter[age]=$not:$null')
    })

    it('should throw an error when no sortableColumns', async () => {
        const config: PaginateConfig<CatEntity> = {
            sortableColumns: [],
        }
        const query: PaginateQuery = {
            path: '',
        }

        try {
            await paginate<CatEntity>(query, catRepo, config)
        } catch (err) {
            expect(err).toBeInstanceOf(HttpException)
        }
    })

    it.each([
        { operator: '$eq', result: true },
        { operator: '$gte', result: true },
        { operator: '$gt', result: true },
        { operator: '$in', result: true },
        { operator: '$null', result: true },
        { operator: '$lt', result: true },
        { operator: '$lte', result: true },
        { operator: '$btw', result: true },
        { operator: '$ilike', result: true },
        { operator: '$fake', result: false },
    ])('should check operator "$operator" valid is $result', ({ operator, result }) => {
        expect(isOperator(operator)).toStrictEqual(result)
    })

    it.each([{ suffix: '$not', result: true }])(
        'should check suffix "$suffix" valid is $result',
        ({ suffix, result }) => {
            expect(isSuffix(suffix)).toStrictEqual(result)
        }
    )

    it.each([
        { operator: '$eq', name: 'Equal' },
        { operator: '$gt', name: 'MoreThan' },
        { operator: '$gte', name: 'MoreThanOrEqual' },
        { operator: '$in', name: 'In' },
        { operator: '$null', name: 'IsNull' },
        { operator: '$lt', name: 'LessThan' },
        { operator: '$lte', name: 'LessThanOrEqual' },
        { operator: '$btw', name: 'Between' },
        { operator: '$not', name: 'Not' },
        { operator: '$ilike', name: 'ILike' },
    ])('should get operator function $name for "$operator"', ({ operator, name }) => {
        const func = OperatorSymbolToFunction.get(operator as FilterOperator)
        expect(func.name).toStrictEqual(name)
    })

    for (const cc of [FilterComparator.AND, FilterComparator.OR, '']) {
        const comparator = cc === '' ? FilterComparator.AND : cc
        const cSrt = cc === '' ? cc : `${comparator}:`
        it.each([
            {
                string: cSrt + '$ilike:value',
                tokens: { comparator, operator: '$ilike', suffix: undefined, value: 'value' },
            },
            { string: cSrt + '$eq:value', tokens: { comparator, operator: '$eq', suffix: undefined, value: 'value' } },
            {
                string: cSrt + '$eq:val:ue',
                tokens: { comparator, operator: '$eq', suffix: undefined, value: 'val:ue' },
            },
            {
                string: cSrt + '$in:value1,value2,value3',
                tokens: { comparator, operator: '$in', suffix: undefined, value: 'value1,value2,value3' },
            },
            {
                string: cSrt + '$not:$in:value1:a,value2:b,value3:c',
                tokens: { comparator, operator: '$in', suffix: '$not', value: 'value1:a,value2:b,value3:c' },
            },
            { string: cSrt + 'value', tokens: { comparator, operator: '$eq', suffix: undefined, value: 'value' } },
            { string: cSrt + 'val:ue', tokens: { comparator, operator: '$eq', suffix: undefined, value: 'val:ue' } },
            { string: cSrt + '$not:value', tokens: { comparator, operator: '$eq', suffix: '$not', value: 'value' } },
            {
                string: cSrt + '$eq:$not:value',
                tokens: { comparator, operator: '$eq', suffix: '$not', value: 'value' },
            },
            {
                string: cSrt + '$eq:$null',
                tokens: { comparator, operator: '$null', suffix: undefined, value: undefined },
            },
            { string: cSrt + '$null', tokens: { comparator, operator: '$null', suffix: undefined, value: undefined } },
            { string: cSrt + '', tokens: { comparator, operator: '$eq', suffix: undefined, value: '' } },
            {
                string: cSrt + '$eq:$not:$in:value',
                tokens: { comparator, operator: '$in', suffix: '$not', value: 'value' },
            },
            {
                string: cSrt + '$eq:$not:value:$in',
                tokens: { comparator, operator: '$eq', suffix: '$not', value: 'value:$in' },
            },
            {
                string: cSrt + '$eq:$not:$null:value:$in',
                tokens: { comparator, operator: '$null', suffix: '$not', value: undefined },
            },
        ])('should get filter tokens for "$string"', ({ string, tokens }) => {
            expect(parseFilterToken(string)).toStrictEqual(tokens)
        })
    }

    it('should return result based on or between range filter', async () => {
        const config: PaginateConfig<CatEntity> = {
            sortableColumns: ['id'],
            filterableColumns: {
                age: [FilterOperator.BTW],
            },
        }
        const query: PaginateQuery = {
            path: '',
            filter: {
                age: ['$btw:4,5', '$or:$btw:5,6'],
            },
        }
        const result = await paginate<CatEntity>(query, catRepo, config)

        expect(result.data).toStrictEqual([cats[0], cats[1], cats[2]])
        expect(result.links.current).toBe(
            '?page[number]=1&page[size]=20&sort=id&filter[age]=$btw:4,5&filter[age]=$or:$btw:5,6'
        )
    })

    it('should return result based on or with all cats', async () => {
        const config: PaginateConfig<CatEntity> = {
            sortableColumns: ['id'],
            filterableColumns: {
                age: [FilterOperator.BTW],
            },
        }
        const query: PaginateQuery = {
            path: '',
            filter: {
                age: ['$null', '$or:$not:$eq:$null'],
            },
        }
        const result = await paginate<CatEntity>(query, catRepo, config)

        expect(result.data).toStrictEqual([...cats])
        expect(result.links.current).toBe(
            '?page[number]=1&page[size]=20&sort=id&filter[age]=$null&filter[age]=$or:$not:$eq:$null'
        )
    })

    it('should return result based on two ors and an and with two cats', async () => {
        const config: PaginateConfig<CatEntity> = {
            sortableColumns: ['id'],
            filterableColumns: {
                age: [FilterOperator.BTW],
                name: true,
                color: true,
            },
        }
        const query: PaginateQuery = {
            path: '',
            filter: {
                name: '$or:Milo',
                color: '$or:white',
                age: '$btw:1,10',
            },
        }
        const result = await paginate<CatEntity>(query, catRepo, config)

        expect(result.data).toStrictEqual(
            cats.filter((cat) => (cat.name === 'Milo' || cat.color === 'white') && cat.age)
        )
        expect(result.links.current).toBe(
            '?page[number]=1&page[size]=20&sort=id&filter[name]=$or:Milo&filter[color]=$or:white&filter[age]=$btw:1,10'
        )
    })

    it("should return all columns if select doesn't contain all primary columns", async () => {
        const config: PaginateConfig<CatEntity> = {
            sortableColumns: ['id', 'name'],
            select: ['name'],
        }
        const query: PaginateQuery = {
            path: '',
        }

        const result = await paginate<CatEntity>(query, catRepo, config)

        expect(result.data).toStrictEqual(cats)
        expect(result.meta.select).toStrictEqual(undefined)
        expect(result.links.current).toBe('?page[number]=1&page[size]=20&sort=id')
    })

    it('should return all items even if deleted', async () => {
        const config: PaginateConfig<CatEntity> = {
            sortableColumns: ['id'],
            withDeleted: true,
        }
        const query: PaginateQuery = {
            path: '',
        }
        await catRepo.softDelete({ id: cats[0].id })
        const result = await paginate<CatEntity>(query, catRepo, config)
        expect(result.meta.page.totalItems).toBe(cats.length)
        await catRepo.restore({ id: cats[0].id })
    })

    it('should return only undeleted items', async () => {
        const config: PaginateConfig<CatEntity> = {
            sortableColumns: ['id'],
            withDeleted: false,
        }
        const query: PaginateQuery = {
            path: '',
        }
        await catRepo.softDelete({ id: cats[0].id })
        const result = await paginate<CatEntity>(query, catRepo, config)
        expect(result.meta.page.totalItems).toBe(cats.length - 1)
        await catRepo.restore({ id: cats[0].id })
    })

    it('should return the specified columns only', async () => {
        const config: PaginateConfig<CatEntity> = {
            sortableColumns: ['id'],
            select: ['id', 'name'],
        }
        const query: PaginateQuery = {
            path: '',
        }

        const result = await paginate<CatEntity>(query, catRepo, config)

        result.data.forEach((cat) => {
            expect(cat.id).toBeDefined()
            expect(cat.name).toBeDefined()
            expect(cat.color).not.toBeDefined()
        })
        expect(result.meta.select).toBe(undefined)
        expect(result.links.current).toBe('?page[number]=1&page[size]=20&sort=id')
    })

    it('should ignore query select', async () => {
        const config: PaginateConfig<CatEntity> = {
            sortableColumns: ['id'],
        }
        const query: PaginateQuery = {
            path: '',
            select: ['id', 'name'],
        }

        const result = await paginate<CatEntity>(query, catRepo, config)

        result.data.forEach((cat) => {
            expect(cat.id).toBeDefined()
            expect(cat.name).toBeDefined()
            expect(cat.color).toBeDefined()
        })
        expect(result.meta.select).toEqual(undefined)
        expect(result.links.current).toBe('?page[number]=1&page[size]=20&sort=id')
    })

    it('should only query select columns which have been config selected', async () => {
        const config: PaginateConfig<CatEntity> = {
            sortableColumns: ['id'],
            select: ['id', 'name', 'color'],
        }
        const query: PaginateQuery = {
            path: '',
            select: ['id', 'color', 'age'],
        }

        const result = await paginate<CatEntity>(query, catRepo, config)

        result.data.forEach((cat) => {
            expect(cat.id).toBeDefined()
            expect(cat.name).not.toBeDefined()
            expect(cat.color).toBeDefined()
            expect(cat.age).not.toBeDefined()
        })
        expect(result.meta.select).toEqual(['id', 'color'])
        expect(result.links.current).toBe('?page[number]=1&page[size]=20&sort=id&select=id,color')
    })

    it('should return the specified relationship columns only', async () => {
        const config: PaginateConfig<CatEntity> = {
            sortableColumns: ['name'],
            select: ['id', 'name', 'toys.name'],
            relations: ['toys'],
        }
        const query: PaginateQuery = {
            path: '',
        }

        const result = await paginate<CatEntity>(query, catRepo, config)

        result.data.forEach((cat) => {
            expect(cat.id).toBeDefined()
            expect(cat.name).toBeDefined()
            expect(cat.color).not.toBeDefined()

            cat.toys.map((toy) => {
                expect(toy.name).toBeDefined()
                expect(toy.id).not.toBeDefined()
            })
        })
        expect(result.meta.select).toBe(undefined)
        expect(result.links.current).toBe('?page[number]=1&page[size]=20&sort=name')
    })

    it('should return selected columns', async () => {
        const config: PaginateConfig<CatEntity> = {
            sortableColumns: ['id', 'name'],
            select: ['id', 'name', 'toys.name', 'toys.(size.height)', 'toys.(size.length)'],
            relations: ['toys'],
        }
        const query: PaginateQuery = {
            path: '',
            select: ['id', 'toys.(size.height)'],
        }

        const result = await paginate<CatEntity>(query, catRepo, config)

        result.data.forEach((cat) => {
            expect(cat.id).toBeDefined()
            expect(cat.name).not.toBeDefined()
        })

        result.data.forEach((cat) => {
            if (cat.id === 1 || cat.id === 2) {
                const toy = cat.toys[0]
                expect(toy.name).not.toBeDefined()
                expect(toy.id).not.toBeDefined()
                expect(toy.size.height).toBeDefined()
            } else {
                expect(cat.toys).toHaveLength(0)
            }
        })
        expect(result.meta.select).toStrictEqual(['id', 'toys.(size.height)'])
        expect(result.links.current).toBe('?page[number]=1&page[size]=20&sort=id&select=id,toys.(size.height)')
    })

    it('should only select columns via query which are selected in config', async () => {
        const config: PaginateConfig<CatEntity> = {
            select: ['id', 'home.id', 'home.pillows.id'],
            relations: { home: { pillows: true } },
            sortableColumns: ['id', 'name'],
        }
        const query: PaginateQuery = {
            path: '',
            select: ['id', 'home.id', 'home.name'],
        }

        const result = await paginate<CatEntity>(query, catRepo, config)

        result.data.forEach((cat) => {
            expect(cat.id).toBeDefined()

            if (cat.id === 1 || cat.id === 2) {
                expect(cat.home.id).toBeDefined()
                expect(cat.home.name).not.toBeDefined()
            } else {
                expect(cat.home).toBeNull()
            }
        })
        expect(result.meta.select).toStrictEqual(['id', 'home.id'])
        expect(result.links.current).toBe('?page[number]=1&page[size]=20&sort=id&select=id,home.id')
    })

    it('should return the specified nested relationship columns only', async () => {
        const config: PaginateConfig<CatEntity> = {
            select: ['id', 'home.id', 'home.pillows.id'],
            relations: { home: { pillows: true } },
            sortableColumns: ['id', 'name'],
        }
        const query: PaginateQuery = {
            path: '',
        }

        const result = await paginate<CatEntity>(query, catRepo, config)

        result.data.forEach((cat) => {
            expect(cat.id).toBeDefined()
            expect(cat.name).not.toBeDefined()

            if (cat.id === 1 || cat.id === 2) {
                expect(cat.home.id).toBeDefined()
                expect(cat.home.name).not.toBeDefined()
                expect(cat.home.countCat).not.toBeDefined()

                cat.home.pillows.forEach((pillow) => {
                    expect(pillow.id).toBeDefined()
                    expect(pillow.color).not.toBeDefined()
                })
            } else {
                expect(cat.home).toBeNull()
            }
        })
        expect(result.meta.select).toBe(undefined)
        expect(result.links.current).toBe('?page[number]=1&page[size]=20&sort=id')
    })

    it('should return the right amount of results if a many to many relation is involved', async () => {
        const config: PaginateConfig<CatEntity> = {
            sortableColumns: ['id'],
            defaultSortBy: [['id', 'ASC']],
            relations: ['friends'],
        }
        const query: PaginateQuery = {
            path: '',
        }

        const result = await paginate<CatEntity>(query, catRepo, config)

        expect(result.meta.page.totalItems).toBe(5)
        expect(result.data.length).toBe(5)
        expect(result.data[0].friends.length).toBe(4)
    })

    it('should return eager relations when set the property `loadEagerRelations` as true', async () => {
        const config: PaginateConfig<CatEntity> = {
            sortableColumns: ['id'],
            defaultSortBy: [['id', 'ASC']],
            loadEagerRelations: true,
            searchableColumns: ['name'],
        }

        const query: PaginateQuery = {
            path: '',
            search: 'Garfield',
        }

        const result = await paginate<CatEntity>(query, catRepo, config)

        expect(result.data[0].toys).toBeDefined()

        expect(result.data[0].toys).toHaveLength(1)
    })

    it('should search nested relations', async () => {
        const config: PaginateConfig<CatEntity> = {
            relations: { home: { pillows: true } },
            sortableColumns: ['id', 'name'],
            searchableColumns: ['name', 'home.pillows.color'],
        }
        const query: PaginateQuery = {
            path: '',
            search: 'pink',
        }

        const result = await paginate<CatEntity>(query, catRepo, config)

        const cat = clone(cats[1])
        const catHomesClone = clone(catHomes[1])
        const catHomePillowsClone = clone(catHomePillows[3])
        delete catHomePillowsClone.home

        catHomesClone.countCat = cats.filter((cat) => cat.id === catHomesClone.cat.id).length
        catHomesClone.pillows = [catHomePillowsClone]
        cat.home = catHomesClone
        delete cat.home.cat

        expect(result.meta.search.query).toStrictEqual('pink')
        expect(result.data).toStrictEqual([cat])
        expect(result.data[0].home).toBeDefined()
        expect(result.data[0].home.pillows).toStrictEqual(cat.home.pillows)
    })

    it('should filter nested relations', async () => {
        const config: PaginateConfig<CatEntity> = {
            relations: { home: { pillows: true } },
            sortableColumns: ['id', 'name'],
            filterableColumns: { 'home.pillows.color': [FilterOperator.EQ] },
        }
        const query: PaginateQuery = {
            path: '',
            filter: { 'home.pillows.color': 'pink' },
        }

        const result = await paginate<CatEntity>(query, catRepo, config)

        const cat = clone(cats[1])
        const catHomesClone = clone(catHomes[1])
        const catHomePillowsClone = clone(catHomePillows[3])
        delete catHomePillowsClone.home

        catHomesClone.countCat = cats.filter((cat) => cat.id === catHomesClone.cat.id).length
        catHomesClone.pillows = [catHomePillowsClone]
        cat.home = catHomesClone
        delete cat.home.cat

        expect(result.meta.filter['home.pillows.color']).toStrictEqual('pink')
        expect(result.data).toStrictEqual([cat])
        expect(result.data[0].home).toBeDefined()
        expect(result.data[0].home.pillows).toStrictEqual(cat.home.pillows)
    })

    it('should allow all filters on a field when passing boolean', async () => {
        const config: PaginateConfig<CatEntity> = {
            sortableColumns: ['id'],
            filterableColumns: {
                id: true,
            },
        }
        const query: PaginateQuery = {
            path: '',
            filter: {
                id: '$not:$in:1,2,5',
            },
        }

        const result = await paginate<CatEntity>(query, catRepo, config)

        expect(result.data).toStrictEqual([cats[2], cats[3]])
        expect(result.links.current).toBe('?page[number]=1&page[size]=20&sort=id&filter[id]=$not:$in:1,2,5')
    })

    it('should ignore all filters on a field when not passing anything', async () => {
        const config: PaginateConfig<CatEntity> = {
            sortableColumns: ['id'],
        }
        const query: PaginateQuery = {
            path: '',
            filter: {
                id: '$not:$in:1,2,5',
            },
        }

        const result = await paginate<CatEntity>(query, catRepo, config)

        expect(result.data).toStrictEqual([cats[0], cats[1], cats[2], cats[3], cats[4]])
        expect(result.links.current).toBe('?page[number]=1&page[size]=20&sort=id&filter[id]=$not:$in:1,2,5')
    })

    it('should use searchBy in query param when ignoreSearchByInQueryParam is not defined', async () => {
        const config: PaginateConfig<CatEntity> = {
            sortableColumns: ['id'],
            searchableColumns: ['name', 'color'],
        }
        const query: PaginateQuery = {
            path: '',
            search: 'Milo',
            searchBy: ['color'],
        }

        const result = await paginate<CatEntity>(query, catRepo, config)
        expect(result.data.length).toEqual(0)
        expect(result.meta.search).toStrictEqual({ fields: ['color'], query: 'Milo' })
        expect(result.links.current).toBe(
            '?page[number]=1&page[size]=20&sort=id&@search[query]=Milo&@search[fields]=color'
        )
    })

    it('should use searchBy in query param when ignoreSearchByInQueryParam is set to false', async () => {
        const config: PaginateConfig<CatEntity> = {
            sortableColumns: ['id'],
            ignoreSearchByInQueryParam: false,
            searchableColumns: ['name', 'color'],
        }
        const query: PaginateQuery = {
            path: '',
            search: 'Milo',
            searchBy: ['color'],
        }

        const result = await paginate<CatEntity>(query, catRepo, config)
        expect(result.data.length).toEqual(0)
        expect(result.meta.search).toStrictEqual({ fields: ['color'], query: 'Milo' })
        expect(result.links.current).toBe(
            '?page[number]=1&page[size]=20&sort=id&@search[query]=Milo&@search[fields]=color'
        )
    })

    it('should ignore searchBy in query param when ignoreSearchByInQueryParam is set to true', async () => {
        const config: PaginateConfig<CatEntity> = {
            sortableColumns: ['id'],
            ignoreSearchByInQueryParam: true,
            searchableColumns: ['name', 'color'],
        }
        const query: PaginateQuery = {
            path: '',
            search: 'Milo',
            searchBy: ['color'],
        }

        const result = await paginate<CatEntity>(query, catRepo, config)
        expect(result.data.length).toEqual(1)
        expect(result.data).toStrictEqual([cats[0]])
        expect(result.meta.search).toStrictEqual({ fields: ['name', 'color'], query: 'Milo' })
        expect(result.links.current).toBe('?page[number]=1&page[size]=20&sort=id&@search[query]=Milo')
    })

    it('should use select in query param when ignoreSelectInQueryParam is not defined', async () => {
        const config: PaginateConfig<CatEntity> = {
            sortableColumns: ['id'],
            select: ['id', 'name', 'color'],
        }
        const query: PaginateQuery = {
            path: '',
            select: ['id', 'color'],
        }

        const result = await paginate<CatEntity>(query, catRepo, config)
        expect(result.data[0]).toEqual({ id: cats[0].id, color: cats[0].color })
        expect(result.meta.select).toStrictEqual(['id', 'color'])
        expect(result.links.current).toBe('?page[number]=1&page[size]=20&sort=id&select=id,color')
    })

    it('should use select in query param when ignoreSelectInQueryParam is set to false', async () => {
        const config: PaginateConfig<CatEntity> = {
            sortableColumns: ['id'],
            ignoreSelectInQueryParam: false,
            select: ['id', 'name', 'color'],
        }
        const query: PaginateQuery = {
            path: '',
            select: ['id', 'color'],
        }

        const result = await paginate<CatEntity>(query, catRepo, config)
        expect(result.data[0]).toEqual({ id: cats[0].id, color: cats[0].color })
        expect(result.meta.select).toStrictEqual(['id', 'color'])
        expect(result.links.current).toBe('?page[number]=1&page[size]=20&sort=id&select=id,color')
    })

    it('should ignore select in query param when ignoreSelectInQueryParam is set to true', async () => {
        const config: PaginateConfig<CatEntity> = {
            sortableColumns: ['id'],
            ignoreSelectInQueryParam: true,
            select: ['id', 'name', 'color'],
        }
        const query: PaginateQuery = {
            path: '',
            select: ['id', 'color'],
        }

        const result = await paginate<CatEntity>(query, catRepo, config)
        expect(result.data[0]).toEqual({ id: cats[0].id, color: cats[0].color, name: cats[0].name })
        expect(result.meta.select).toEqual(undefined)
        expect(result.links.current).toBe('?page[number]=1&page[size]=20&sort=id')
    })

    describe('should return result based on date column filter', () => {
        it('with $not and $null operators', async () => {
            const config: PaginateConfig<CatEntity> = {
                sortableColumns: ['id'],
                filterableColumns: {
                    lastVetVisit: [FilterSuffix.NOT, FilterOperator.NULL],
                },
            }
            const query: PaginateQuery = {
                path: '',
                filter: {
                    lastVetVisit: '$not:$null',
                },
            }

            const result = await paginate<CatEntity>(query, catRepo, config)

            expect(result.meta.filter).toStrictEqual({
                lastVetVisit: '$not:$null',
            })
            expect(result.data).toStrictEqual([cats[0], cats[1], cats[2]])
            expect(result.links.current).toBe('?page[number]=1&page[size]=20&sort=id&filter[lastVetVisit]=$not:$null')
        })

        it('with $lt operator', async () => {
            const config: PaginateConfig<CatEntity> = {
                sortableColumns: ['id'],
                filterableColumns: {
                    lastVetVisit: [FilterOperator.LT],
                },
            }
            const query: PaginateQuery = {
                path: '',
                filter: {
                    lastVetVisit: '$lt:2022-12-20T10:00:00.000Z',
                },
            }

            const result = await paginate<CatEntity>(query, catRepo, config)

            expect(result.meta.filter).toStrictEqual({
                lastVetVisit: '$lt:2022-12-20T10:00:00.000Z',
            })
            expect(result.data).toStrictEqual([cats[0]])
            expect(result.links.current).toBe(
                '?page[number]=1&page[size]=20&sort=id&filter[lastVetVisit]=$lt:2022-12-20T10:00:00.000Z'
            )
        })

        it('with $lte operator', async () => {
            const config: PaginateConfig<CatEntity> = {
                sortableColumns: ['id'],
                filterableColumns: {
                    lastVetVisit: [FilterOperator.LTE],
                },
            }
            const query: PaginateQuery = {
                path: '',
                filter: {
                    lastVetVisit: '$lte:2022-12-20T10:00:00.000Z',
                },
            }

            const result = await paginate<CatEntity>(query, catRepo, config)

            expect(result.meta.filter).toStrictEqual({
                lastVetVisit: '$lte:2022-12-20T10:00:00.000Z',
            })
            expect(result.data).toStrictEqual([cats[0], cats[1]])
            expect(result.links.current).toBe(
                '?page[number]=1&page[size]=20&sort=id&filter[lastVetVisit]=$lte:2022-12-20T10:00:00.000Z'
            )
        })

        it('with $btw operator', async () => {
            const config: PaginateConfig<CatEntity> = {
                sortableColumns: ['id'],
                filterableColumns: {
                    lastVetVisit: [FilterOperator.BTW],
                },
            }
            const query: PaginateQuery = {
                path: '',
                filter: {
                    lastVetVisit: '$btw:2022-12-20T08:00:00.000Z,2022-12-20T12:00:00.000Z',
                },
            }

            const result = await paginate<CatEntity>(query, catRepo, config)

            expect(result.meta.filter).toStrictEqual({
                lastVetVisit: '$btw:2022-12-20T08:00:00.000Z,2022-12-20T12:00:00.000Z',
            })
            expect(result.data).toStrictEqual([cats[1]])
            expect(result.links.current).toBe(
                '?page[number]=1&page[size]=20&sort=id&filter[lastVetVisit]=$btw:2022-12-20T08:00:00.000Z,2022-12-20T12:00:00.000Z'
            )
        })

        it('with $gte operator', async () => {
            const config: PaginateConfig<CatEntity> = {
                sortableColumns: ['id'],
                filterableColumns: {
                    lastVetVisit: [FilterOperator.GTE],
                },
            }
            const query: PaginateQuery = {
                path: '',
                filter: {
                    lastVetVisit: '$gte:2022-12-20T10:00:00.000Z',
                },
            }

            const result = await paginate<CatEntity>(query, catRepo, config)

            expect(result.meta.filter).toStrictEqual({
                lastVetVisit: '$gte:2022-12-20T10:00:00.000Z',
            })
            expect(result.data).toStrictEqual([cats[1], cats[2]])
            expect(result.links.current).toBe(
                '?page[number]=1&page[size]=20&sort=id&filter[lastVetVisit]=$gte:2022-12-20T10:00:00.000Z'
            )
        })

        it('with $gt operator', async () => {
            const config: PaginateConfig<CatEntity> = {
                sortableColumns: ['id'],
                filterableColumns: {
                    lastVetVisit: [FilterOperator.GT],
                },
            }
            const query: PaginateQuery = {
                path: '',
                filter: {
                    lastVetVisit: '$gt:2022-12-20T10:00:00.000Z',
                },
            }

            const result = await paginate<CatEntity>(query, catRepo, config)

            expect(result.meta.filter).toStrictEqual({
                lastVetVisit: '$gt:2022-12-20T10:00:00.000Z',
            })
            expect(result.data).toStrictEqual([cats[2]])
            expect(result.links.current).toBe(
                '?page[number]=1&page[size]=20&sort=id&filter[lastVetVisit]=$gt:2022-12-20T10:00:00.000Z'
            )
        })

        it('with $lt operator and date only', async () => {
            {
                const config: PaginateConfig<CatEntity> = {
                    sortableColumns: ['id'],
                    filterableColumns: {
                        lastVetVisit: [FilterOperator.LT],
                    },
                }
                const query: PaginateQuery = {
                    path: '',
                    filter: {
                        lastVetVisit: '$lt:2022-12-20',
                    },
                }

                const result = await paginate<CatEntity>(query, catRepo, config)

                expect(result.meta.filter).toStrictEqual({
                    lastVetVisit: '$lt:2022-12-20',
                })
                expect(result.data).toStrictEqual([cats[0]])
                expect(result.links.current).toBe(
                    '?page[number]=1&page[size]=20&sort=id&filter[lastVetVisit]=$lt:2022-12-20'
                )
            }
            {
                const config: PaginateConfig<CatEntity> = {
                    sortableColumns: ['id'],
                    filterableColumns: {
                        lastVetVisit: [FilterOperator.LT],
                    },
                }
                const query: PaginateQuery = {
                    path: '',
                    filter: {
                        lastVetVisit: '$lt:2022-12-21',
                    },
                }

                const result = await paginate<CatEntity>(query, catRepo, config)

                expect(result.meta.filter).toStrictEqual({
                    lastVetVisit: '$lt:2022-12-21',
                })
                expect(result.data).toStrictEqual([cats[0], cats[1]])
                expect(result.links.current).toBe(
                    '?page[number]=1&page[size]=20&sort=id&filter[lastVetVisit]=$lt:2022-12-21'
                )
            }
        })
    })

    if (process.env.DB === 'postgres') {
        describe('should return results for an array column', () => {
            it.each`
                operator        | data         | expectedIndexes
                ${'$not:$null'} | ${undefined} | ${[0, 1, 2, 3]}
                ${'$lt'}        | ${2}         | ${[2, 3]}
                ${'$lte'}       | ${2}         | ${[1, 2, 3]}
                ${'$btw'}       | ${'1,2'}     | ${[1, 2]}
                ${'$gte'}       | ${2}         | ${[0, 1]}
                ${'$gt'}        | ${2}         | ${[0]}
            `('with $operator operator', async ({ operator, data, expectedIndexes }) => {
                const config: PaginateConfig<CatHairEntity> = {
                    sortableColumns: ['id'],
                    filterableColumns: {
                        colors: true,
                    },
                }

                const queryFilter = `${operator}${data ? `:${data}` : ''}`
                const query: PaginateQuery = {
                    path: '',
                    filter: {
                        colors: queryFilter,
                    },
                }

                const result = await paginate<CatHairEntity>(query, catHairRepo, config)

                expect(result.meta.filter).toStrictEqual({
                    colors: queryFilter,
                })
                expect(result.data).toStrictEqual(expectedIndexes.map((index) => catHairs[index]))
                expect(result.links.current).toBe(`?page[number]=1&page[size]=20&sort=id&filter[colors]=${queryFilter}`)
            })

            it('should work with search', async () => {
                const config: PaginateConfig<CatHairEntity> = {
                    sortableColumns: ['id'],
                    searchableColumns: ['colors'],
                }

                const query: PaginateQuery = {
                    path: '',
                    search: 'brown',
                }

                const result = await paginate<CatHairEntity>(query, catHairRepo, config)

                expect(result.meta.search).toStrictEqual('brown')
                expect(result.data).toStrictEqual([catHairs[0], catHairs[1]])
                expect(result.links.current).toBe(`?page[number]=1&page[size]=20&sort=id&search=brown`)
            })
        })
    }

    if (process.env.DB !== 'postgres') {
        describe('should return result based on virtual column', () => {
            it('should return result sorted and filter by a virtual column in main entity', async () => {
                const config: PaginateConfig<CatHomeEntity> = {
                    sortableColumns: ['countCat'],
                    relations: ['cat'],
                    filterableColumns: {
                        countCat: [FilterOperator.GT],
                    },
                }
                const query: PaginateQuery = {
                    path: '',
                    filter: {
                        countCat: '$gt:0',
                    },
                    sortBy: [['countCat', 'ASC']],
                }

                const result = await paginate<CatHomeEntity>(query, catHomeRepo, config)

                expect(result.data).toStrictEqual([catHomes[0], catHomes[1]])
                expect(result.links.current).toBe('?page[number]=1&page[size]=20&sort=countCat&filter[countCat]=$gt:0')
            })

            it('should return result based on virtual column filter', async () => {
                const config: PaginateConfig<CatEntity> = {
                    sortableColumns: ['id'],
                    filterableColumns: {
                        'home.countCat': [FilterOperator.GT],
                    },
                    relations: ['home'],
                }
                const query: PaginateQuery = {
                    path: '',
                    filter: {
                        'home.countCat': '$gt:0',
                    },
                    sortBy: [['id', 'ASC']],
                }

                const result = await paginate<CatEntity>(query, catRepo, config)
                const expectedResult = [0, 1].map((i) => {
                    const ret = Object.assign(clone(cats[i]), { home: Object.assign(clone(catHomes[i])) })
                    delete ret.home.cat
                    return ret
                })

                expect(result.data).toStrictEqual(expectedResult)
                expect(result.links.current).toBe('?page[number]=1&page[size]=20&sort=id&filter[home.countCat]=$gt:0')
            })

<<<<<<< HEAD
            it('should return result sorted by a virtual column', async () => {
                const config: PaginateConfig<CatEntity> = {
                    sortableColumns: ['home.countCat'],
                    relations: ['home'],
                }
                const query: PaginateQuery = {
                    path: '',
                    sortBy: [['home.countCat', 'ASC']],
                }

                const result = await paginate<CatEntity>(query, catRepo, config)
                const expectedResult = [2, 3, 4, 0, 1].map((i) => {
                    const ret = clone(cats[i])
                    if (i == 0 || i == 1) {
                        ret.home = clone(catHomes[i])
                        ret.home.countCat = cats.filter((cat) => cat.id === ret.home.cat.id).length
                        delete ret.home.cat
                    } else {
                        ret.home = null
                    }
                    return ret
                })

                expect(result.data).toStrictEqual(expectedResult)
                expect(result.links.current).toBe('?page[number]=1&page[size]=20&sort=home.countCat')
            })

=======
>>>>>>> 25fca938
            it('should return result sorted and filter by a virtual column in main entity', async () => {
                const config: PaginateConfig<CatHomeEntity> = {
                    sortableColumns: ['countCat'],
                    relations: ['cat'],
                    filterableColumns: {
                        countCat: [FilterOperator.GT],
                    },
                }
                const query: PaginateQuery = {
                    path: '',
                    filter: {
                        countCat: '$gt:0',
                    },
                    sortBy: [['countCat', 'ASC']],
                }

                const result = await paginate<CatHomeEntity>(query, catHomeRepo, config)

                expect(result.data).toStrictEqual([catHomes[0], catHomes[1]])
                expect(result.links.current).toBe('?page[number]=1&page[size]=20&sort=countCat&filter[countCat]=$gt:0')
            })

            it('should return result based on virtual column filter', async () => {
                const config: PaginateConfig<CatEntity> = {
                    sortableColumns: ['id'],
                    filterableColumns: {
                        'home.countCat': [FilterOperator.GT],
                    },
                    relations: ['home'],
                }
                const query: PaginateQuery = {
                    path: '',
                    filter: {
                        'home.countCat': '$gt:0',
                    },
                    sortBy: [['id', 'ASC']],
                }

                const result = await paginate<CatEntity>(query, catRepo, config)
                const expectedResult = [0, 1].map((i) => {
                    const ret = Object.assign(clone(cats[i]), { home: Object.assign(clone(catHomes[i])) })
                    delete ret.home.cat
                    return ret
                })

                expect(result.data).toStrictEqual(expectedResult)
                expect(result.links.current).toBe('?page[number]=1&page[size]=20&sort=id&filter[home.countCat]=$gt:0')
            })

            it('should return result sorted by a virtual column', async () => {
                const config: PaginateConfig<CatEntity> = {
                    sortableColumns: ['home.countCat'],
                    relations: ['home'],
                }
                const query: PaginateQuery = {
                    path: '',
                    sortBy: [['home.countCat', 'ASC']],
                }

                const result = await paginate<CatEntity>(query, catRepo, config)
                const expectedResult = [2, 3, 4, 0, 1].map((i) => {
                    const ret = clone(cats[i])
                    if (i == 0 || i == 1) {
                        ret.home = clone(catHomes[i])
                        ret.home.countCat = cats.filter((cat) => cat.id === ret.home.cat.id).length
                        delete ret.home.cat
                    } else {
                        ret.home = null
                    }
                    return ret
                })

                expect(result.data).toStrictEqual(expectedResult)
                expect(result.links.current).toBe('?page[number]=1&page[size]=20&sort=home.countCat')
            })
        })
    }
})<|MERGE_RESOLUTION|>--- conflicted
+++ resolved
@@ -3037,36 +3037,6 @@
                 expect(result.links.current).toBe('?page[number]=1&page[size]=20&sort=id&filter[home.countCat]=$gt:0')
             })
 
-<<<<<<< HEAD
-            it('should return result sorted by a virtual column', async () => {
-                const config: PaginateConfig<CatEntity> = {
-                    sortableColumns: ['home.countCat'],
-                    relations: ['home'],
-                }
-                const query: PaginateQuery = {
-                    path: '',
-                    sortBy: [['home.countCat', 'ASC']],
-                }
-
-                const result = await paginate<CatEntity>(query, catRepo, config)
-                const expectedResult = [2, 3, 4, 0, 1].map((i) => {
-                    const ret = clone(cats[i])
-                    if (i == 0 || i == 1) {
-                        ret.home = clone(catHomes[i])
-                        ret.home.countCat = cats.filter((cat) => cat.id === ret.home.cat.id).length
-                        delete ret.home.cat
-                    } else {
-                        ret.home = null
-                    }
-                    return ret
-                })
-
-                expect(result.data).toStrictEqual(expectedResult)
-                expect(result.links.current).toBe('?page[number]=1&page[size]=20&sort=home.countCat')
-            })
-
-=======
->>>>>>> 25fca938
             it('should return result sorted and filter by a virtual column in main entity', async () => {
                 const config: PaginateConfig<CatHomeEntity> = {
                     sortableColumns: ['countCat'],
