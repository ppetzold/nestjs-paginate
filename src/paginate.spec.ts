--- conflicted
+++ resolved
@@ -1409,11 +1409,7 @@
         const config: PaginateConfig<CatEntity> = {
             sortableColumns: ['id'],
             filterableColumns: {
-<<<<<<< HEAD
                 age: [FilterSuffix.NOT, FilterOperator.NULL],
-=======
-                age: [FilterOperator.NOT, FilterOperator.NULL],
->>>>>>> 4ea418af
             },
         }
         const query: PaginateQuery = {
@@ -1693,60 +1689,6 @@
         )
     })
 
-    it('should return result based on virtualcolumn filter', async () => {
-        const config: PaginateConfig<CatEntity> = {
-            sortableColumns: ['id'],
-            filterableColumns: {
-                'home.countCat': [FilterOperator.GT],
-            },
-            relations: ['home'],
-        }
-        const query: PaginateQuery = {
-            path: '',
-            filter: {
-                'home.countCat': '$gt:0',
-            },
-            sortBy: [['id', 'ASC']],
-        }
-
-        const result = await paginate<CatEntity>(query, catRepo, config)
-        const expectedResult = [0, 1].map((i) => {
-            const ret = Object.assign(clone(cats[i]), { home: Object.assign(clone(catHomes[i])) })
-            delete ret.home.cat
-            return ret
-        })
-
-        expect(result.data).toStrictEqual(expectedResult)
-        expect(result.links.current).toBe('?page=1&limit=20&sortBy=id:ASC&filter.home.countCat=$gt:0')
-    })
-
-    it('should return result sorted by a virtualcolumn', async () => {
-        const config: PaginateConfig<CatEntity> = {
-            sortableColumns: ['home.countCat'],
-            relations: ['home'],
-        }
-        const query: PaginateQuery = {
-            path: '',
-            sortBy: [['home.countCat', 'ASC']],
-        }
-
-        const result = await paginate<CatEntity>(query, catRepo, config)
-        const expectedResult = [2, 3, 4, 0, 1].map((i) => {
-            const ret = clone(cats[i])
-            if (i == 0 || i == 1) {
-                ret.home = clone(catHomes[i])
-                ret.home.countCat = cats.filter((cat) => cat.id === ret.home.cat.id).length
-                delete ret.home.cat
-            } else {
-                ret.home = null
-            }
-            return ret
-        })
-
-        expect(result.data).toStrictEqual(expectedResult)
-        expect(result.links.current).toBe('?page=1&limit=20&sortBy=home.countCat:ASC')
-    })
-
     it('should return result sorted and filter by a virtualcolumn in main entity', async () => {
         const config: PaginateConfig<CatHomeEntity> = {
             sortableColumns: ['countCat'],
