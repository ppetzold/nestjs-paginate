import { HttpException, Logger } from '@nestjs/common'
import { clone } from 'lodash'
import * as process from 'process'
import { DataSource, In, Like, Repository, TypeORMError } from 'typeorm'
import { BaseDataSourceOptions } from 'typeorm/data-source/BaseDataSourceOptions'
import { CatHairEntity } from './__tests__/cat-hair.entity'
import { CatHomePillowEntity } from './__tests__/cat-home-pillow.entity'
import { CatHomeEntity } from './__tests__/cat-home.entity'
import { CatToyEntity } from './__tests__/cat-toy.entity'
import { CatEntity, CutenessLevel } from './__tests__/cat.entity'
import { ToyShopAddressEntity } from './__tests__/toy-shop-address.entity'
import { ToyShopEntity } from './__tests__/toy-shop.entity'
import { PaginateQuery } from './decorator'
import {
    FilterComparator,
    FilterOperator,
    FilterSuffix,
    isOperator,
    isSuffix,
    OperatorSymbolToFunction,
    parseFilterToken,
} from './filter'
<<<<<<< HEAD
import { PaginateConfig, Paginated, PaginationLimit, PaginationType, paginate } from './paginate'

// Disable debug logs during tests
beforeAll(() => {
    jest.spyOn(Logger.prototype, 'debug').mockImplementation(() => {})
})

afterAll(() => {
    jest.restoreAllMocks() // Restore default logger behavior
})
=======
import { paginate, PaginateConfig, Paginated, PaginationLimit } from './paginate'
import { CatHomePillowBrandEntity } from './__tests__/cat-home-pillow-brand.entity'
>>>>>>> d8598525

const isoStringToDate = (isoString) => new Date(isoString)

describe('paginate', () => {
    let dataSource: DataSource
    let catRepo: Repository<CatEntity>
    let catToyRepo: Repository<CatToyEntity>
    let catHairRepo: Repository<CatHairEntity>
    let toyShopRepo: Repository<ToyShopEntity>
    let toyShopAddressRepository: Repository<ToyShopAddressEntity>
    let catHomeRepo: Repository<CatHomeEntity>
    let catHomePillowRepo: Repository<CatHomePillowEntity>
    let catHomePillowBrandRepo: Repository<CatHomePillowBrandEntity>
    let cats: CatEntity[]
    let catToys: CatToyEntity[]
    let catToysWithoutShop: CatToyEntity[]
    let toyShopsAddresses: ToyShopAddressEntity[]
    let toysShops: ToyShopEntity[]
    let catHomes: CatHomeEntity[]
    let catHomePillows: CatHomePillowEntity[]
    let naptimePillow: CatHomePillowEntity
    let pillowBrand: CatHomePillowBrandEntity
    let catHairs: CatHairEntity[] = []
    let underCoats: CatHairEntity[] = []

    beforeAll(async () => {
        const dbOptions: Omit<Partial<BaseDataSourceOptions>, 'poolSize'> = {
            dropSchema: true,
            synchronize: true,
            logging: ['error'],
            entities: [
                CatEntity,
                CatToyEntity,
                ToyShopAddressEntity,
                CatHomeEntity,
                CatHomePillowEntity,
                CatHomePillowBrandEntity,
                ToyShopEntity,
                process.env.DB === 'postgres' ? CatHairEntity : undefined,
            ],
        }

        switch (process.env.DB) {
            case 'postgres':
                dataSource = new DataSource({
                    ...dbOptions,
                    type: 'postgres',
                    host: process.env.DB_HOST || 'localhost',
                    port: +process.env.POSTGRESS_DB_PORT || 5432,
                    username: process.env.DB_USERNAME || 'root',
                    password: process.env.DB_PASSWORD || 'pass',
                    database: process.env.DB_DATABASE || 'test',
                })
                break
            case 'mariadb':
                dataSource = new DataSource({
                    ...dbOptions,
                    type: 'mariadb',
                    host: process.env.DB_HOST || 'localhost',
                    port: +process.env.MARIA_DB_PORT || 3306,
                    username: process.env.DB_USERNAME || 'root',
                    password: process.env.DB_PASSWORD || 'pass',
                    database: process.env.DB_DATABASE || 'test',
                })
                break
            case 'sqlite':
                dataSource = new DataSource({
                    ...dbOptions,
                    type: 'sqlite',
                    database: ':memory:',
                })
                break
            default:
                throw new Error('Invalid DB')
        }
        await dataSource.initialize()
        catRepo = dataSource.getRepository(CatEntity)
        catToyRepo = dataSource.getRepository(CatToyEntity)
        catHomeRepo = dataSource.getRepository(CatHomeEntity)
        catHomePillowRepo = dataSource.getRepository(CatHomePillowEntity)
        catHomePillowBrandRepo = dataSource.getRepository(CatHomePillowBrandEntity)
        toyShopRepo = dataSource.getRepository(ToyShopEntity)
        toyShopAddressRepository = dataSource.getRepository(ToyShopAddressEntity)

        cats = await catRepo.save([
            catRepo.create({
                name: 'Milo',
                color: 'brown',
                age: 6,
                cutenessLevel: CutenessLevel.HIGH,
                lastVetVisit: isoStringToDate('2022-12-19T10:00:00.000Z'),
                size: { height: 25, width: 10, length: 40 },
            }),
            catRepo.create({
                name: 'Garfield',
                color: 'ginger',
                age: 5,
                cutenessLevel: CutenessLevel.MEDIUM,
                lastVetVisit: isoStringToDate('2022-12-20T10:00:00.000Z'),
                size: { height: 30, width: 15, length: 45 },
            }),
            catRepo.create({
                name: 'Shadow',
                color: 'black',
                age: 4,
                cutenessLevel: CutenessLevel.HIGH,
                lastVetVisit: isoStringToDate('2022-12-21T10:00:00.000Z'),
                size: { height: 25, width: 10, length: 50 },
            }),
            catRepo.create({
                name: 'George',
                color: 'white',
                age: 3,
                cutenessLevel: CutenessLevel.LOW,
                lastVetVisit: null,
                size: { height: 35, width: 12, length: 40 },
            }),
            catRepo.create({
                name: 'Leche',
                color: 'white',
                age: null,
                cutenessLevel: CutenessLevel.HIGH,
                lastVetVisit: null,
                size: { height: 10, width: 5, length: 15 },
            }),
        ])

        toyShopsAddresses = await toyShopAddressRepository.save([
            toyShopAddressRepository.create({ address: '123 Main St' }),
        ])

        toysShops = await toyShopRepo.save([
            toyShopRepo.create({ shopName: 'Best Toys', address: toyShopsAddresses[0] }),
            toyShopRepo.create({ shopName: 'Lovely Toys' }),
        ])

        catToys = await catToyRepo.save([
            catToyRepo.create({ name: 'Fuzzy Thing', cat: cats[0], size: { height: 10, width: 10, length: 10 } }),
            catToyRepo.create({
                name: 'Stuffed Mouse',
                shop: toysShops[0],
                cat: cats[0],
                size: { height: 5, width: 5, length: 12 },
            }),
            catToyRepo.create({
                name: 'Mouse',
                shop: toysShops[1],
                cat: cats[0],
                size: { height: 6, width: 4, length: 13 },
            }),
            catToyRepo.create({ name: 'String', cat: cats[1], size: { height: 1, width: 1, length: 50 } }),
        ])

        catToysWithoutShop = catToys.map(({ shop: _, ...other }) => {
            const newInstance = new CatToyEntity()
            for (const otherKey in other) {
                newInstance[otherKey] = other[otherKey]
            }
            return newInstance
        })

        pillowBrand = await catHomePillowBrandRepo.save({ name: 'Purrfection', quality: null })
        naptimePillow = await catHomePillowRepo.save({ color: 'black', brand: pillowBrand })
        catHomes = await catHomeRepo.save([
            catHomeRepo.create({ name: 'Box', cat: cats[0], street: null, naptimePillow: null }),
            catHomeRepo.create({ name: 'House', cat: cats[1], street: 'Mainstreet', naptimePillow: null }),
            catHomeRepo.create({ name: 'Mansion', cat: cats[2], street: 'Boulevard Avenue', naptimePillow }),
        ])
        catHomePillows = await catHomePillowRepo.save([
            catHomePillowRepo.create({ color: 'red', home: catHomes[0] }),
            catHomePillowRepo.create({ color: 'yellow', home: catHomes[0] }),
            catHomePillowRepo.create({ color: 'blue', home: catHomes[0] }),
            catHomePillowRepo.create({ color: 'pink', home: catHomes[1] }),
            catHomePillowRepo.create({ color: 'purple', home: catHomes[1] }),
            catHomePillowRepo.create({ color: 'teal', home: catHomes[1] }),
        ])

        // add friends to Milo
        await catRepo.save({ ...cats[0], friends: cats.slice(1) })

        catHairs = []
        underCoats = []

        if (process.env.DB === 'postgres') {
            catHairRepo = dataSource.getRepository(CatHairEntity)
            catHairs = await catHairRepo.save([
                catHairRepo.create({
                    name: 'short',
                    colors: ['white', 'brown', 'black'],
                    metadata: { length: 5, thickness: 1 },
                }),
                catHairRepo.create({
                    name: 'long',
                    colors: ['white', 'brown'],
                    metadata: { length: 20, thickness: 5 },
                }),
                catHairRepo.create({
                    name: 'buzzed',
                    colors: ['white'],
                    metadata: { length: 0.5, thickness: 10 },
                }),
                catHairRepo.create({ name: 'none' }),
            ])
        }
    })

    if (process.env.DB === 'postgres') {
        afterAll(async () => {
            const entities = dataSource.entityMetadatas
            const tableNames = entities.map((entity) => `"${entity.tableName}"`).join(', ')

            await dataSource.query(`TRUNCATE ${tableNames} RESTART IDENTITY CASCADE;`)
        })
    }

    it('should return an instance of Paginated', async () => {
        const config: PaginateConfig<CatEntity> = {
            sortableColumns: ['id'],
            defaultSortBy: [['id', 'ASC']],
            defaultLimit: 1,
        }
        const query: PaginateQuery = {
            path: '',
        }

        const result = await paginate<CatEntity>(query, catRepo, config)

        expect(result).toBeInstanceOf(Paginated)
        expect(result.data).toStrictEqual(cats.slice(0, 1))
    })

    it('should accept a query builder', async () => {
        const config: PaginateConfig<CatEntity> = {
            sortableColumns: ['id'],
            defaultSortBy: [['id', 'ASC']],
            defaultLimit: 1,
        }
        const query: PaginateQuery = {
            path: '',
        }

        const queryBuilder = await catRepo.createQueryBuilder('cats')

        const result = await paginate<CatEntity>(query, queryBuilder, config)

        expect(result.data).toStrictEqual(cats.slice(0, 1))
    })

    it('should accept a query builder with custom condition', async () => {
        const config: PaginateConfig<CatEntity> = {
            sortableColumns: ['id'],
            defaultSortBy: [['id', 'ASC']],
        }
        const query: PaginateQuery = {
            path: '',
        }

        const queryBuilder = await dataSource
            .createQueryBuilder()
            .select('cats')
            .from(CatEntity, 'cats')
            .where('cats.color = :color', { color: 'white' })

        const result = await paginate<CatEntity>(query, queryBuilder, config)

        expect(result.data).toStrictEqual(cats.slice(3, 5))
    })

    it('should accept query builder and work with query filter', async () => {
        const config: PaginateConfig<CatEntity> = {
            sortableColumns: ['id'],
            defaultSortBy: [['id', 'ASC']],
            filterableColumns: {
                'size.height': true,
            },
        }
        const query: PaginateQuery = {
            path: '',
            filter: {
                'size.height': '$gte:20',
            },
        }

        const queryBuilder = await dataSource
            .createQueryBuilder()
            .select('cats')
            .from(CatEntity, 'cats')
            .where('cats.color = :color', { color: 'white' })

        const result = await paginate<CatEntity>(query, queryBuilder, config)

        expect(result.data).toStrictEqual(cats.slice(3, 4))
    })

    it('should default to page 1, if negative page is given', async () => {
        const config: PaginateConfig<CatEntity> = {
            sortableColumns: ['id'],
            defaultLimit: 1,
        }
        const query: PaginateQuery = {
            path: '',
            page: -1,
        }

        const result = await paginate<CatEntity>(query, catRepo, config)

        expect(result.meta.currentPage).toBe(1)
        expect(result.data).toStrictEqual(cats.slice(0, 1))
    })

    it('should default to limit maxLimit, if maxLimit is not 0', async () => {
        const config: PaginateConfig<CatEntity> = {
            sortableColumns: ['id'],
            maxLimit: 1,
            defaultLimit: 1,
        }
        const query: PaginateQuery = {
            path: '',
            limit: PaginationLimit.NO_PAGINATION,
        }

        const result = await paginate<CatEntity>(query, catRepo, config)
        expect(result.data).toStrictEqual(cats.slice(0, 1))
    })

    it('should return all cats', async () => {
        const config: PaginateConfig<CatEntity> = {
            sortableColumns: ['id'],
            maxLimit: PaginationLimit.NO_PAGINATION,
            defaultLimit: 1,
        }
        const query: PaginateQuery = {
            path: '',
            limit: PaginationLimit.NO_PAGINATION,
        }

        const result = await paginate<CatEntity>(query, catRepo, config)

        expect(result.data).toStrictEqual(cats)
    })

    it('should limit to query limit, even if maxLimit is set to NO_PAGINATION', async () => {
        const config: PaginateConfig<CatEntity> = {
            sortableColumns: ['id'],
            maxLimit: PaginationLimit.NO_PAGINATION,
        }
        const query: PaginateQuery = {
            path: '',
            limit: 2,
        }

        const result = await paginate<CatEntity>(query, catRepo, config)

        expect(result.meta.itemsPerPage).toBe(2)
    })

    it('should default to limit defaultLimit, if maxLimit is NO_PAGINATION', async () => {
        const config: PaginateConfig<CatEntity> = {
            sortableColumns: ['id'],
            maxLimit: PaginationLimit.NO_PAGINATION,
            defaultLimit: 1,
        }
        const query: PaginateQuery = {
            path: '',
        }

        const result = await paginate<CatEntity>(query, catRepo, config)

        expect(result.data).toStrictEqual(cats.slice(0, 1))
    })

    it('should default to limit maxLimit, if more than maxLimit is given', async () => {
        const config: PaginateConfig<CatEntity> = {
            sortableColumns: ['id'],
            defaultLimit: 5,
            maxLimit: 2,
        }
        const query: PaginateQuery = {
            path: '',
            page: 1,
            limit: 20,
        }

        const result = await paginate<CatEntity>(query, catRepo, config)

        expect(result.data).toStrictEqual(cats.slice(0, 2))
    })

    it('should limit cats by query', async () => {
        const config: PaginateConfig<CatEntity> = {
            sortableColumns: ['id'],
            maxLimit: Number.MAX_SAFE_INTEGER,
            defaultLimit: Number.MAX_SAFE_INTEGER,
        }
        const query: PaginateQuery = {
            path: '',
            limit: 2,
        }

        const result = await paginate<CatEntity>(query, catRepo, config)

        expect(result.data).toStrictEqual(cats.slice(0, 2))
    })

    it('maxLimit should limit defaultLimit', async () => {
        const config: PaginateConfig<CatEntity> = {
            sortableColumns: ['id'],
            maxLimit: 1,
            defaultLimit: 2,
        }
        const query: PaginateQuery = {
            path: '',
        }

        const result = await paginate<CatEntity>(query, catRepo, config)

        expect(result.data).toStrictEqual(cats.slice(0, 1))
    })

    it('limit should bypass defaultLimit', async () => {
        const config: PaginateConfig<CatEntity> = {
            sortableColumns: ['id'],
            defaultLimit: 1,
        }
        const query: PaginateQuery = {
            path: '',
            limit: 2,
        }

        const result = await paginate<CatEntity>(query, catRepo, config)

        expect(result.data).toStrictEqual(cats.slice(0, 2))
    })

    it('DEFAULT_LIMIT should be used as the limit if limit is set to NO_PAGINATION and maxLimit is not specified.', async () => {
        const config: PaginateConfig<CatEntity> = {
            sortableColumns: ['id'],
        }
        const query: PaginateQuery = {
            path: '',
            limit: PaginationLimit.NO_PAGINATION,
        }

        const result = await paginate<CatEntity>(query, catRepo, config)

        expect(result.data).toStrictEqual(cats.slice(0, PaginationLimit.DEFAULT_LIMIT))
    })

    it('should return the count without data ignoring maxLimit if limit is COUNTER_ONLY', async () => {
        const config: PaginateConfig<CatEntity> = {
            sortableColumns: ['id'],
            maxLimit: PaginationLimit.NO_PAGINATION,
        }
        const query: PaginateQuery = {
            path: '',
            limit: 0,
        }

        const result = await paginate<CatEntity>(query, catRepo, config)

        expect(result.data).toStrictEqual([])
        expect(result.meta.totalItems).toBe(5)
    })

    it('should return correct result for limited one-to-many relations', async () => {
        const config: PaginateConfig<CatEntity> = {
            relations: ['toys'],
            sortableColumns: ['id', 'toys.id'],
            searchableColumns: ['name', 'toys.name'],
            defaultLimit: 4,
        }
        const query: PaginateQuery = {
            path: '',
        }

        const result = await paginate<CatEntity>(query, catRepo, config)

        expect(result.data.length).toStrictEqual(4)
    })

    it('should return correct links for some results', async () => {
        const config: PaginateConfig<CatEntity> = {
            sortableColumns: ['id'],
        }
        const query: PaginateQuery = {
            path: '',
            page: 2,
            limit: 2,
        }

        const { links } = await paginate<CatEntity>(query, catRepo, config)

        expect(links.first).toBe('?page=1&limit=2&sortBy=id:ASC')
        expect(links.previous).toBe('?page=1&limit=2&sortBy=id:ASC')
        expect(links.current).toBe('?page=2&limit=2&sortBy=id:ASC')
        expect(links.next).toBe('?page=3&limit=2&sortBy=id:ASC')
        expect(links.last).toBe('?page=3&limit=2&sortBy=id:ASC')
    })

    it('should return a relative path', async () => {
        const config: PaginateConfig<CatEntity> = {
            sortableColumns: ['id'],
            relativePath: true,
        }

        const query: PaginateQuery = {
            path: 'http://localhost/cats',
            page: 2,
            limit: 2,
        }

        const { links } = await paginate<CatEntity>(query, catRepo, config)

        expect(links.first).toBe('/cats?page=1&limit=2&sortBy=id:ASC')
        expect(links.previous).toBe('/cats?page=1&limit=2&sortBy=id:ASC')
        expect(links.current).toBe('/cats?page=2&limit=2&sortBy=id:ASC')
        expect(links.next).toBe('/cats?page=3&limit=2&sortBy=id:ASC')
        expect(links.last).toBe('/cats?page=3&limit=2&sortBy=id:ASC')
    })

    it('should return an absolute path', async () => {
        const config: PaginateConfig<CatEntity> = {
            sortableColumns: ['id'],
            relativePath: false,
        }

        const query: PaginateQuery = {
            path: 'http://localhost/cats',
            page: 2,
            limit: 2,
        }

        const { links } = await paginate<CatEntity>(query, catRepo, config)

        expect(links.first).toBe('http://localhost/cats?page=1&limit=2&sortBy=id:ASC')
        expect(links.previous).toBe('http://localhost/cats?page=1&limit=2&sortBy=id:ASC')
        expect(links.current).toBe('http://localhost/cats?page=2&limit=2&sortBy=id:ASC')
        expect(links.next).toBe('http://localhost/cats?page=3&limit=2&sortBy=id:ASC')
        expect(links.last).toBe('http://localhost/cats?page=3&limit=2&sortBy=id:ASC')
    })

    it('should return an absolute path with new origin', async () => {
        const config: PaginateConfig<CatEntity> = {
            sortableColumns: ['id'],
            relativePath: false,
            origin: 'http://cats.example',
        }

        const query: PaginateQuery = {
            path: 'http://localhost/cats',
            page: 2,
            limit: 2,
        }

        const { links } = await paginate<CatEntity>(query, catRepo, config)

        expect(links.first).toBe('http://cats.example/cats?page=1&limit=2&sortBy=id:ASC')
        expect(links.previous).toBe('http://cats.example/cats?page=1&limit=2&sortBy=id:ASC')
        expect(links.current).toBe('http://cats.example/cats?page=2&limit=2&sortBy=id:ASC')
        expect(links.next).toBe('http://cats.example/cats?page=3&limit=2&sortBy=id:ASC')
        expect(links.last).toBe('http://cats.example/cats?page=3&limit=2&sortBy=id:ASC')
    })

    it('should return only current link if zero results', async () => {
        const config: PaginateConfig<CatEntity> = {
            sortableColumns: ['id'],
            searchableColumns: ['name'],
        }
        const query: PaginateQuery = {
            path: '',
            page: 1,
            limit: 2,
            search: 'Pluto',
        }

        const { links } = await paginate<CatEntity>(query, catRepo, config)

        expect(links.first).toBe(undefined)
        expect(links.previous).toBe(undefined)
        expect(links.current).toBe('?page=1&limit=2&sortBy=id:ASC&search=Pluto')
        expect(links.next).toBe(undefined)
        expect(links.last).toBe(undefined)
    })

    it('should default to defaultSortBy if query sortBy does not exist', async () => {
        const config: PaginateConfig<CatEntity> = {
            sortableColumns: ['id', 'createdAt'],
            defaultSortBy: [['id', 'DESC']],
        }
        const query: PaginateQuery = {
            path: '',
        }

        const result = await paginate<CatEntity>(query, catRepo, config)

        expect(result.meta.sortBy).toStrictEqual([['id', 'DESC']])
        expect(result.data).toStrictEqual(cats.slice(0).reverse())
    })

    it('should put null values last when sorting', async () => {
        const config: PaginateConfig<CatEntity> = {
            sortableColumns: ['age', 'createdAt'],
            nullSort: 'last',
            defaultSortBy: [['age', 'ASC']],
        }
        const query: PaginateQuery = {
            path: '',
        }

        const result = await paginate<CatEntity>(query, catRepo, config)
        const expectedResult = [...cats.slice(0, -1).reverse(), cats.slice(-1)[0]]

        expect(result.meta.sortBy).toStrictEqual([['age', 'ASC']])
        expect(result.data).toStrictEqual(expectedResult)
    })

    it('should put null values first when sorting', async () => {
        const config: PaginateConfig<CatEntity> = {
            sortableColumns: ['age', 'createdAt'],
            nullSort: 'first',
            defaultSortBy: [['age', 'ASC']],
        }
        const query: PaginateQuery = {
            path: '',
        }

        const result = await paginate<CatEntity>(query, catRepo, config)

        const expectedResult = [cats[cats.length - 1], ...cats.slice(0, cats.length - 1).reverse()]

        expect(result.meta.sortBy).toStrictEqual([['age', 'ASC']])
        expect(result.data).toStrictEqual(expectedResult)
    })

    it('should sort result by multiple columns', async () => {
        const config: PaginateConfig<CatEntity> = {
            sortableColumns: ['name', 'color'],
        }
        const query: PaginateQuery = {
            path: '',
            sortBy: [
                ['color', 'DESC'],
                ['name', 'ASC'],
            ],
        }

        const result = await paginate<CatEntity>(query, catRepo, config)

        expect(result.meta.sortBy).toStrictEqual([
            ['color', 'DESC'],
            ['name', 'ASC'],
        ])
        expect(result.data).toStrictEqual([cats[3], cats[4], cats[1], cats[0], cats[2]])
    })

    it('should sort result by camelcase columns', async () => {
        const config: PaginateConfig<CatEntity> = {
            sortableColumns: ['cutenessLevel', 'name'],
        }
        const query: PaginateQuery = {
            path: '',
            sortBy: [
                ['cutenessLevel', 'ASC'],
                ['name', 'ASC'],
            ],
        }

        const result = await paginate<CatEntity>(query, catRepo, config)

        expect(result.meta.sortBy).toStrictEqual([
            ['cutenessLevel', 'ASC'],
            ['name', 'ASC'],
        ])
        expect(result.data).toStrictEqual([cats[4], cats[0], cats[2], cats[3], cats[1]])
    })

    it('should return result based on search term', async () => {
        const config: PaginateConfig<CatEntity> = {
            sortableColumns: ['id', 'name', 'color'],
            searchableColumns: ['name', 'color'],
        }
        const query: PaginateQuery = {
            path: '',
            search: 'i',
        }

        const result = await paginate<CatEntity>(query, catRepo, config)

        expect(result.meta.search).toStrictEqual('i')
        expect(result.data).toStrictEqual([cats[0], cats[1], cats[3], cats[4]])
        expect(result.links.current).toBe('?page=1&limit=20&sortBy=id:ASC&search=i')
    })

    it('should return result based on search term on a camelcase named column', async () => {
        const config: PaginateConfig<CatEntity> = {
            sortableColumns: ['id', 'name', 'color'],
            searchableColumns: ['cutenessLevel'],
        }
        const query: PaginateQuery = {
            path: '',
            search: 'hi',
        }

        const result = await paginate<CatEntity>(query, catRepo, config)

        expect(result.meta.search).toStrictEqual('hi')
        expect(result.data).toStrictEqual([cats[0], cats[2], cats[4]])
        expect(result.links.current).toBe('?page=1&limit=20&sortBy=id:ASC&search=hi')
    })

    it('should not result in a sql syntax error when attempting a sql injection', async () => {
        const config: PaginateConfig<CatEntity> = {
            sortableColumns: ['id', 'name', 'color'],
            searchableColumns: ['name', 'color'],
        }
        const query: PaginateQuery = {
            path: '',
            search: "i UNION SELECT tbl_name FROM sqlite_master WHERE type='table' and tbl_name NOT like 'sqlite_%'",
        }

        const result = await paginate<CatEntity>(query, catRepo, config)

        expect(result.data).toStrictEqual([])
    })

    it('should return result based on search term on many-to-one relation', async () => {
        const config: PaginateConfig<CatToyEntity> = {
            relations: ['cat'],
            sortableColumns: ['id', 'name'],
            searchableColumns: ['name', 'cat.name'],
        }
        const query: PaginateQuery = {
            path: '',
            search: 'Milo',
        }

        const result = await paginate<CatToyEntity>(query, catToyRepo, config)

        expect(result.meta.search).toStrictEqual('Milo')
        expect(result.data).toStrictEqual([catToysWithoutShop[0], catToysWithoutShop[1], catToysWithoutShop[2]])
        expect(result.links.current).toBe('?page=1&limit=20&sortBy=id:ASC&search=Milo')
    })

    it('should return result based on search term on one-to-many relation', async () => {
        const config: PaginateConfig<CatEntity> = {
            relations: ['toys'],
            sortableColumns: ['id', 'toys.id'],
            searchableColumns: ['name', 'toys.name'],
        }
        const query: PaginateQuery = {
            path: '',
            search: 'Mouse',
            sortBy: [
                ['id', 'ASC'],
                ['toys.id', 'DESC'],
            ],
        }

        const result = await paginate<CatEntity>(query, catRepo, config)

        expect(result.meta.search).toStrictEqual('Mouse')
        const toy = clone(catToysWithoutShop[1])
        delete toy.cat
        const toy2 = clone(catToysWithoutShop[2])
        delete toy2.cat

        expect(result.data).toStrictEqual([Object.assign(clone(cats[0]), { toys: [toy2, toy] })])
        expect(result.links.current).toBe('?page=1&limit=20&sortBy=id:ASC&sortBy=toys.id:DESC&search=Mouse')
    })

    it('should return result based on search term on one-to-one relation', async () => {
        const config: PaginateConfig<CatHomeEntity> = {
            relations: ['cat', 'naptimePillow.brand'],
            sortableColumns: ['id', 'name', 'cat.id'],
        }
        const query: PaginateQuery = {
            path: '',
            sortBy: [['cat.id', 'DESC']],
        }

        const result = await paginate<CatHomeEntity>(query, catHomeRepo, config)
        expect(result.meta.sortBy).toStrictEqual([['cat.id', 'DESC']])

        const catHomesClone = clone([catHomes[0], catHomes[1], catHomes[2]])
        catHomesClone[0].countCat = cats.filter((cat) => cat.id === catHomesClone[0].cat.id).length
        catHomesClone[1].countCat = cats.filter((cat) => cat.id === catHomesClone[1].cat.id).length
        catHomesClone[2].countCat = cats.filter((cat) => cat.id === catHomesClone[2].cat.id).length

        expect(result.data).toStrictEqual(catHomesClone.sort((a, b) => b.cat.id - a.cat.id))
        expect(result.links.current).toBe('?page=1&limit=20&sortBy=cat.id:DESC')
    })

    it('should return result based on sort and search on many-to-one relation', async () => {
        const config: PaginateConfig<CatToyEntity> = {
            relations: ['cat'],
            sortableColumns: ['id', 'name', 'cat.id'],
            searchableColumns: ['name', 'cat.name'],
        }
        const query: PaginateQuery = {
            path: '',
            sortBy: [['cat.id', 'DESC']],
            search: 'Milo',
        }

        const result = await paginate<CatToyEntity>(query, catToyRepo, config)

        expect(result.meta.search).toStrictEqual('Milo')
        expect(result.data).toStrictEqual(
            [catToysWithoutShop[0], catToysWithoutShop[1], catToysWithoutShop[2]].sort((a, b) => b.cat.id - a.cat.id)
        )
        expect(result.links.current).toBe('?page=1&limit=20&sortBy=cat.id:DESC&search=Milo')
    })

    it('should return result based on sort on one-to-many relation', async () => {
        const config: PaginateConfig<CatEntity> = {
            relations: ['toys', 'toys.shop', 'toys.shop.address'],
            sortableColumns: ['id', 'name', 'toys.id'],
            searchableColumns: ['name', 'toys.name'],
        }
        const query: PaginateQuery = {
            path: '',
            sortBy: [['toys.id', 'DESC']],
            search: 'Mouse',
        }

        const result = await paginate<CatEntity>(query, catRepo, config)

        expect(result.meta.search).toStrictEqual('Mouse')
        const toy1 = clone(catToys[1])
        delete toy1.cat
        const toy2 = clone(catToys[2])
        delete toy2.cat

        delete result.data[0].toys[0].shop.address

        expect(result.data).toStrictEqual([Object.assign(clone(cats[0]), { toys: [toy2, toy1] })])
        expect(result.links.current).toBe('?page=1&limit=20&sortBy=toys.id:DESC&search=Mouse')
    })

    it('should return result based on sort on one-to-one relation', async () => {
        const config: PaginateConfig<CatHomeEntity> = {
            relations: ['cat', 'naptimePillow.brand'],
            sortableColumns: ['id', 'name'],
            searchableColumns: ['name', 'cat.name'],
        }
        const query: PaginateQuery = {
            path: '',
            search: 'Garfield',
        }

        const result = await paginate<CatHomeEntity>(query, catHomeRepo, config)

        expect(result.meta.search).toStrictEqual('Garfield')

        const catHomesClone = clone(catHomes[1])
        catHomesClone.countCat = cats.filter((cat) => cat.id === catHomesClone.cat.id).length

        expect(result.data).toStrictEqual([catHomesClone])
        expect(result.links.current).toBe('?page=1&limit=20&sortBy=id:ASC&search=Garfield')
    })

    it('should load nested relations (object notation)', async () => {
        const config: PaginateConfig<CatEntity> = {
            relations: { home: { pillows: true, naptimePillow: { brand: true } } },
            sortableColumns: ['id', 'name'],
            searchableColumns: ['name'],
        }
        const query: PaginateQuery = {
            path: '',
            search: 'Garfield',
        }

        const result = await paginate<CatEntity>(query, catRepo, config)

        const cat = clone(cats[1])
        const catHomesClone = clone(catHomes[1])
        const catHomePillowsClone3 = clone(catHomePillows[3])
        delete catHomePillowsClone3.home
        const catHomePillowsClone4 = clone(catHomePillows[4])
        delete catHomePillowsClone4.home
        const catHomePillowsClone5 = clone(catHomePillows[5])
        delete catHomePillowsClone5.home

        catHomesClone.countCat = cats.filter((cat) => cat.id === catHomesClone.cat.id).length
        catHomesClone.pillows = [catHomePillowsClone3, catHomePillowsClone4, catHomePillowsClone5]
        cat.home = catHomesClone
        delete cat.home.cat

        expect(result.meta.search).toStrictEqual('Garfield')
        expect(result.data).toStrictEqual([cat])
        expect(result.data[0].home).toBeDefined()
        expect(result.data[0].home.pillows).toStrictEqual(cat.home.pillows)
    })

    it('should load nested relations (array notation)', async () => {
        const config: PaginateConfig<CatEntity> = {
            relations: ['home.pillows', 'home.naptimePillow.brand'],
            sortableColumns: ['id', 'name'],
            searchableColumns: ['name'],
        }
        const query: PaginateQuery = {
            path: '',
            search: 'Garfield',
        }

        const result = await paginate<CatEntity>(query, catRepo, config)

        const cat = clone(cats[1])
        const catHomesClone = clone(catHomes[1])
        const catHomePillowsClone3 = clone(catHomePillows[3])
        delete catHomePillowsClone3.home
        const catHomePillowsClone4 = clone(catHomePillows[4])
        delete catHomePillowsClone4.home
        const catHomePillowsClone5 = clone(catHomePillows[5])
        delete catHomePillowsClone5.home

        catHomesClone.countCat = cats.filter((cat) => cat.id === catHomesClone.cat.id).length
        catHomesClone.pillows = [catHomePillowsClone3, catHomePillowsClone4, catHomePillowsClone5]
        cat.home = catHomesClone
        delete cat.home.cat

        expect(result.meta.search).toStrictEqual('Garfield')
        expect(result.data).toStrictEqual([cat])
        expect(result.data[0].home).toBeDefined()
        expect(result.data[0].home.pillows).toStrictEqual(cat.home.pillows)
    })

    it('should throw an error when nonexistent relation loaded', async () => {
        const config: PaginateConfig<CatEntity> = {
            relations: <any>['homee'],
            sortableColumns: ['id'],
        }
        const query: PaginateQuery = {
            path: '',
        }

        try {
            await paginate<CatEntity>(query, catRepo, config)
        } catch (err) {
            expect(err).toBeInstanceOf(TypeORMError)
        }
    })

    it('should return result based on search term and searchBy columns', async () => {
        const config: PaginateConfig<CatEntity> = {
            sortableColumns: ['id', 'name', 'color'],
            searchableColumns: ['name', 'color'],
        }

        const searchTerm = 'white'
        const expectedResultData = cats.filter((cat: CatEntity) => cat.color === searchTerm)

        const query: PaginateQuery = {
            path: '',
            search: searchTerm,
            searchBy: ['color'],
        }

        const result = await paginate<CatEntity>(query, catRepo, config)

        expect(result.meta.search).toStrictEqual(searchTerm)
        expect(result.meta.searchBy).toStrictEqual(['color'])
        expect(result.data).toStrictEqual(expectedResultData)
        expect(result.links.current).toBe('?page=1&limit=20&sortBy=id:ASC&search=white&searchBy=color')
    })

    it('should return result based on where config and filter', async () => {
        const config: PaginateConfig<CatEntity> = {
            sortableColumns: ['id'],
            where: {
                color: 'white',
            },
            filterableColumns: {
                name: [FilterSuffix.NOT],
            },
        }
        const query: PaginateQuery = {
            path: '',
            filter: {
                name: '$not:Leche',
            },
        }

        const result = await paginate<CatEntity>(query, catRepo, config)

        expect(result.meta.filter).toStrictEqual({
            name: '$not:Leche',
        })

        expect(result.data).toStrictEqual([cats[3]])
        expect(result.links.current).toBe('?page=1&limit=20&sortBy=id:ASC&filter.name=$not:Leche')
    })

    it('should return based on a nested many-to-one where condition', async () => {
        const config: PaginateConfig<CatToyEntity> = {
            sortableColumns: ['id'],
            relations: ['cat'],
            where: {
                cat: {
                    id: cats[0].id,
                },
            },
        }
        const query: PaginateQuery = {
            path: '',
        }

        const result = await paginate<CatToyEntity>(query, catToyRepo, config)

        expect(result.meta.totalItems).toBe(3)
        result.data.forEach((toy) => {
            expect(toy.cat.id).toBe(cats[0].id)
        })
        expect(result.links.current).toBe('?page=1&limit=20&sortBy=id:ASC')
    })

    it('should return valid data filtering by not id field many-to-one', async () => {
        const config: PaginateConfig<CatToyEntity> = {
            sortableColumns: ['id', 'name'],
            relations: ['cat'],
            where: {
                cat: {
                    name: cats[0].name,
                },
            },
        }
        const query: PaginateQuery = {
            path: '',
        }

        const result = await paginate<CatToyEntity>(query, catToyRepo, config)

        expect(result.meta.totalItems).toBe(3)
        result.data.forEach((toy) => {
            expect(toy.cat.id).toBe(cats[0].id)
        })
        expect(result.links.current).toBe('?page=1&limit=20&sortBy=id:ASC')
    })

    it('should return result based on where one-to-many relation', async () => {
        const config: PaginateConfig<CatEntity> = {
            relations: ['toys'],
            sortableColumns: ['id', 'name'],
            where: {
                toys: {
                    name: 'Stuffed Mouse',
                },
            },
        }

        const query: PaginateQuery = {
            path: '',
        }

        const result = await paginate<CatEntity>(query, catRepo, config)

        expect(result.data.length).toBe(1)
        expect(result.data[0].toys.length).toBe(1)
        expect(result.data[0].toys[0].name).toBe('Stuffed Mouse')
    })

    it('should return all cats with a toys from the lovely shop', async () => {
        const config: PaginateConfig<CatEntity> = {
            relations: ['toys', 'toys.shop'],
            sortableColumns: ['id', 'name'],
            where: {
                toys: {
                    shop: {
                        shopName: 'Lovely Toys',
                    },
                },
            },
        }

        const query: PaginateQuery = {
            path: '',
        }

        const result = await paginate<CatEntity>(query, catRepo, config)

        expect(result.data.length).toBe(1)
        expect(result.data[0].toys.length).toBe(1)
        expect(result.data[0].toys[0].shop.id).toStrictEqual(toysShops[1].id)
        expect(result.data[0].toys[0].name).toBe('Mouse')
    })

    it('should return all cats from shop where street name like 123', async () => {
        const config: PaginateConfig<CatEntity> = {
            relations: ['toys', 'toys.shop', 'toys.shop.address'],
            sortableColumns: ['id', 'name'],
            where: {
                toys: {
                    shop: {
                        address: {
                            address: Like('%123%'),
                        },
                    },
                },
            },
        }

        const query: PaginateQuery = {
            path: '',
        }

        const result = await paginate<CatEntity>(query, catRepo, config)

        expect(result.data.length).toBe(1)
        expect(result.data[0].toys.length).toBe(1)
        expect(result.data[0].toys[0].shop).toStrictEqual(toysShops[0])
        expect(result.data[0].toys[0].name).toBe('Stuffed Mouse')
    })

    it('should return result based on filter on many-to-one relation', async () => {
        const config: PaginateConfig<CatToyEntity> = {
            relations: ['cat'],
            sortableColumns: ['id', 'name'],
            filterableColumns: {
                'cat.name': [FilterSuffix.NOT],
            },
        }
        const query: PaginateQuery = {
            path: '',
            filter: {
                'cat.name': '$not:Milo',
            },
        }

        const result = await paginate<CatToyEntity>(query, catToyRepo, config)

        expect(result.meta.filter).toStrictEqual({
            'cat.name': '$not:Milo',
        })
        expect(result.data).toStrictEqual([catToys[3]])
        expect(result.links.current).toBe('?page=1&limit=20&sortBy=id:ASC&filter.cat.name=$not:Milo')
    })

    it('should be possible to filter by relation without loading it', async () => {
        const config: PaginateConfig<CatToyEntity> = {
            relations: ['cat'],
            sortableColumns: ['id'],
            where: { cat: { toys: { name: catToys[0].name } } },
        }
        const query: PaginateQuery = {
            path: '',
        }

        const result = await paginate<CatToyEntity>(query, catToyRepo, config)

        expect(result.data.length).toStrictEqual(3)
    })

    it('should be possible to filter by relation without loading it 4th level', async () => {
        const config: PaginateConfig<CatToyEntity> = {
            relations: ['cat'],
            sortableColumns: ['id'],
            where: { cat: { toys: { shop: { address: { address: Like('%123%') } } } } },
        }
        const query: PaginateQuery = {
            path: '',
        }

        const result = await paginate<CatToyEntity>(query, catToyRepo, config)

        expect(result.data.length).toStrictEqual(3)
    })

    it('should be possible to filter by relation without loading it 4th level with load eager', async () => {
        const config: PaginateConfig<CatToyEntity> = {
            loadEagerRelations: true,
            sortableColumns: ['id'],
            where: { cat: { toys: { shop: { address: { address: Like('%123%') } } } } },
        }
        const query: PaginateQuery = {
            path: '',
        }

        const result = await paginate<CatToyEntity>(query, catToyRepo, config)

        expect(result.data.length).toStrictEqual(3)
    })

    it('should be possible to filter by relation without including any relations', async () => {
        const config: PaginateConfig<CatToyEntity> = {
            loadEagerRelations: false,
            sortableColumns: ['id'],
            where: { cat: { toys: { shop: { address: { address: Like('%123%') } } } } },
        }
        const query: PaginateQuery = {
            path: '',
        }

        const result = await paginate<CatToyEntity>(query, catToyRepo, config)

        expect(result.data.length).toStrictEqual(3)
    })

    it('should return result based on filter on one-to-many relation', async () => {
        const config: PaginateConfig<CatEntity> = {
            relations: ['toys'],
            sortableColumns: ['id', 'name'],
            filterableColumns: {
                'toys.name': [FilterSuffix.NOT],
            },
        }
        const query: PaginateQuery = {
            path: '',
            filter: {
                'toys.name': '$not:Stuffed Mouse',
            },
        }

        const result = await paginate<CatEntity>(query, catRepo, config)

        const cat1 = clone(cats[0])
        const cat2 = clone(cats[1])
        const catToys1 = clone(catToysWithoutShop[0])
        const catToys2 = clone(catToysWithoutShop[2])
        const catToys3 = clone(catToysWithoutShop[3])
        delete catToys1.cat
        delete catToys2.cat
        delete catToys3.cat
        cat1.toys = [catToys1, catToys2]
        cat2.toys = [catToys3]

        expect(result.meta.filter).toStrictEqual({
            'toys.name': '$not:Stuffed Mouse',
        })
        expect(result.data).toStrictEqual([cat1, cat2])
        expect(result.links.current).toBe('?page=1&limit=20&sortBy=id:ASC&filter.toys.name=$not:Stuffed Mouse')
    })

    it('should return result based on filter on one-to-one relation', async () => {
        const config: PaginateConfig<CatHomeEntity> = {
            relations: ['cat', 'naptimePillow.brand'],
            sortableColumns: ['id', 'name'],
            filterableColumns: {
                'cat.name': [FilterSuffix.NOT],
            },
        }
        const query: PaginateQuery = {
            path: '',
            filter: {
                'cat.name': '$not:Garfield',
            },
        }

        const result = await paginate<CatHomeEntity>(query, catHomeRepo, config)

        expect(result.meta.filter).toStrictEqual({
            'cat.name': '$not:Garfield',
        })

        const catHomesClones = [clone(catHomes[0]), clone(catHomes[2])]
        catHomesClones[0].countCat = cats.filter((cat) => cat.id === catHomesClones[0].cat.id).length
        catHomesClones[1].countCat = cats.filter((cat) => cat.id === catHomesClones[1].cat.id).length

        expect(result.data).toStrictEqual(catHomesClones)
        expect(result.links.current).toBe('?page=1&limit=20&sortBy=id:ASC&filter.cat.name=$not:Garfield')
    })

    it('should return result based on $in filter on one-to-one relation', async () => {
        const config: PaginateConfig<CatHomeEntity> = {
            relations: ['cat', 'naptimePillow.brand'],
            sortableColumns: ['id', 'name'],
            filterableColumns: {
                'cat.age': [FilterOperator.IN],
            },
        }
        const query: PaginateQuery = {
            path: '',
            filter: {
                'cat.age': '$in:4,6',
            },
        }

        const result = await paginate<CatHomeEntity>(query, catHomeRepo, config)

        expect(result.meta.filter).toStrictEqual({
            'cat.age': '$in:4,6',
        })

        const catHomesClones = [clone(catHomes[0]), clone(catHomes[2])]
        catHomesClones[0].countCat = cats.filter((cat) => cat.id === catHomesClones[0].cat.id).length
        catHomesClones[1].countCat = cats.filter((cat) => cat.id === catHomesClones[1].cat.id).length

        expect(result.data).toStrictEqual(catHomesClones)
        expect(result.links.current).toBe('?page=1&limit=20&sortBy=id:ASC&filter.cat.age=$in:4,6')
    })

    it('should return result based on $btw filter on one-to-one relation', async () => {
        const config: PaginateConfig<CatHomeEntity> = {
            relations: ['cat', 'naptimePillow.brand'],
            sortableColumns: ['id', 'name'],
            filterableColumns: {
                'cat.age': [FilterOperator.BTW],
            },
        }
        const query: PaginateQuery = {
            path: '',
            filter: {
                'cat.age': '$btw:6,10',
            },
        }

        const result = await paginate<CatHomeEntity>(query, catHomeRepo, config)

        expect(result.meta.filter).toStrictEqual({
            'cat.age': '$btw:6,10',
        })

        const catHomesClone = clone(catHomes[0])
        catHomesClone.countCat = cats.filter((cat) => cat.id === catHomesClone.cat.id).length

        expect(result.data).toStrictEqual([catHomesClone])
        expect(result.links.current).toBe('?page=1&limit=20&sortBy=id:ASC&filter.cat.age=$btw:6,10')
    })

    it('should return result based on sort on embedded entity', async () => {
        const config: PaginateConfig<CatEntity> = {
            sortableColumns: ['id', 'name', 'size.height', 'size.length', 'size.width'],
            searchableColumns: ['name'],
        }
        const query: PaginateQuery = {
            path: '',
            sortBy: [
                ['size.height', 'ASC'],
                ['size.length', 'ASC'],
            ],
        }

        const result = await paginate<CatEntity>(query, catRepo, config)

        const orderedCats = [cats[4], cats[0], cats[2], cats[1], cats[3]]
        expect(result.data).toStrictEqual(orderedCats)
        expect(result.links.current).toBe('?page=1&limit=20&sortBy=size.height:ASC&sortBy=size.length:ASC')
    })

    it('should return result based on sort on embedded entity when other relations loaded', async () => {
        const config: PaginateConfig<CatEntity> = {
            sortableColumns: ['id', 'name', 'size.height', 'size.length', 'size.width', 'toys.(size.height)'],
            searchableColumns: ['name'],
            relations: ['home', 'toys', 'home.naptimePillow.brand'],
        }
        const query: PaginateQuery = {
            path: '',
            sortBy: [
                ['size.height', 'DESC'],
                ['size.length', 'DESC'],
                ['toys.(size.height)', 'DESC'],
            ],
        }

        const result = await paginate<CatEntity>(query, catRepo, config)

        const copyCats = cats.map((cat: CatEntity) => {
            const copy = clone(cat)
            copy.home = null
            copy.toys = []
            return copy
        })

        const copyHomes = catHomes.map((home: CatHomeEntity) => {
            const copy = clone(home)
            copy.countCat = cats.filter((cat) => cat.id === copy.cat.id).length
            delete copy.cat
            return copy
        })

        copyCats[0].home = copyHomes[0]
        copyCats[1].home = copyHomes[1]
        copyCats[2].home = copyHomes[2]

        const copyToys = catToysWithoutShop.map((toy: CatToyEntity) => {
            const copy = clone(toy)
            delete copy.cat
            return copy
        })
        copyCats[0].toys = [copyToys[0], copyToys[2], copyToys[1]]
        copyCats[1].toys = [copyToys[3]]

        const orderedCats = [copyCats[3], copyCats[1], copyCats[2], copyCats[0], copyCats[4]]

        expect(result.data).toStrictEqual(orderedCats)
        expect(result.links.current).toBe(
            '?page=1&limit=20&sortBy=size.height:DESC&sortBy=size.length:DESC&sortBy=toys.(size.height):DESC'
        )
    })

    it('should return result based on sort on embedded entity on one-to-many relation', async () => {
        const config: PaginateConfig<CatEntity> = {
            sortableColumns: ['id', 'name', 'toys.(size.height)', 'toys.(size.length)', 'toys.(size.width)'],
            searchableColumns: ['name'],
            relations: ['toys'],
        }
        const query: PaginateQuery = {
            path: '',
            sortBy: [
                ['id', 'DESC'],
                ['toys.(size.height)', 'ASC'],
                ['toys.(size.length)', 'ASC'],
            ],
        }

        const result = await paginate<CatEntity>(query, catRepo, config)

        const toy0 = clone(catToysWithoutShop[0])
        delete toy0.cat

        const toy1 = clone(catToysWithoutShop[1])
        delete toy1.cat

        const toy2 = clone(catToysWithoutShop[2])
        delete toy2.cat

        const toy3 = clone(catToysWithoutShop[3])
        delete toy3.cat

        const orderedCats = [
            Object.assign(clone(cats[4]), { toys: [] }),
            Object.assign(clone(cats[3]), { toys: [] }),
            Object.assign(clone(cats[2]), { toys: [] }),
            Object.assign(clone(cats[1]), { toys: [toy3] }),
            Object.assign(clone(cats[0]), { toys: [toy1, toy2, toy0] }),
        ]
        expect(result.data).toStrictEqual(orderedCats)
        expect(result.links.current).toBe(
            '?page=1&limit=20&sortBy=id:DESC&sortBy=toys.(size.height):ASC&sortBy=toys.(size.length):ASC'
        )
    })

    it('should return result based on sort on embedded entity on many-to-one relation', async () => {
        const config: PaginateConfig<CatToyEntity> = {
            sortableColumns: ['id', 'name', 'cat.(size.height)', 'cat.(size.length)', 'cat.(size.width)'],
            searchableColumns: ['name'],
            relations: ['cat'],
        }
        const query: PaginateQuery = {
            path: '',
            sortBy: [
                ['cat.(size.height)', 'DESC'],
                ['cat.(size.length)', 'DESC'],
                ['name', 'ASC'],
            ],
        }

        const result = await paginate<CatToyEntity>(query, catToyRepo, config)
        const orderedToys = [catToysWithoutShop[3], catToysWithoutShop[0], catToysWithoutShop[2], catToysWithoutShop[1]]

        expect(result.data).toStrictEqual(orderedToys)
        expect(result.links.current).toBe(
            '?page=1&limit=20&sortBy=cat.(size.height):DESC&sortBy=cat.(size.length):DESC&sortBy=name:ASC'
        )
    })

    it('should return result based on sort on embedded entity on one-to-one relation', async () => {
        const config: PaginateConfig<CatHomeEntity> = {
            sortableColumns: ['id', 'name', 'cat.(size.height)', 'cat.(size.length)', 'cat.(size.width)'],
            searchableColumns: ['name'],
            relations: ['cat', 'naptimePillow.brand'],
        }
        const query: PaginateQuery = {
            path: '',
            sortBy: [['cat.(size.height)', 'DESC']],
        }

        const result = await paginate<CatHomeEntity>(query, catHomeRepo, config)
        const orderedHomes = clone([catHomes[1], catHomes[0], catHomes[2]])

        orderedHomes[0].countCat = cats.filter((cat) => cat.id === orderedHomes[0].cat.id).length
        orderedHomes[1].countCat = cats.filter((cat) => cat.id === orderedHomes[1].cat.id).length
        orderedHomes[2].countCat = cats.filter((cat) => cat.id === orderedHomes[2].cat.id).length

        expect(result.data).toStrictEqual(orderedHomes)
        expect(result.links.current).toBe('?page=1&limit=20&sortBy=cat.(size.height):DESC')
    })

    it('should return result based on search on embedded entity', async () => {
        const config: PaginateConfig<CatEntity> = {
            sortableColumns: ['id', 'name', 'size.height', 'size.length', 'size.width'],
            searchableColumns: ['size.height'],
        }
        const query: PaginateQuery = {
            path: '',
            search: '10',
        }

        const result = await paginate<CatEntity>(query, catRepo, config)

        expect(result.data).toStrictEqual([cats[4]])
        expect(result.links.current).toBe('?page=1&limit=20&sortBy=id:ASC&search=10')
    })

    it('should return result based on search term on embedded entity when other relations loaded', async () => {
        const config: PaginateConfig<CatEntity> = {
            sortableColumns: ['id', 'name', 'size.height', 'size.length', 'size.width'],
            searchableColumns: ['size.height'],
            relations: ['home', 'toys'],
        }
        const query: PaginateQuery = {
            path: '',
            search: '10',
        }

        const result = await paginate<CatEntity>(query, catRepo, config)

        expect(result.meta.search).toStrictEqual('10')

        const copyCat = clone(cats[4])
        copyCat.home = null
        copyCat.toys = []

        expect(result.data).toStrictEqual([copyCat])
        expect(result.links.current).toBe('?page=1&limit=20&sortBy=id:ASC&search=10')
    })

    it('should return result based on search term on embedded entity on many-to-one relation', async () => {
        const config: PaginateConfig<CatToyEntity> = {
            sortableColumns: ['id', 'name', 'cat.(size.height)', 'cat.(size.length)', 'cat.(size.width)'],
            searchableColumns: ['cat.(size.height)'],
            relations: ['cat'],
        }
        const query: PaginateQuery = {
            path: '',
            search: '30',
        }

        const result = await paginate<CatToyEntity>(query, catToyRepo, config)
        expect(result.meta.search).toStrictEqual('30')
        expect(result.data).toStrictEqual([catToys[3]])
        expect(result.links.current).toBe('?page=1&limit=20&sortBy=id:ASC&search=30')
    })

    it('should return result based on search term on embedded entity on one-to-many relation', async () => {
        const config: PaginateConfig<CatEntity> = {
            sortableColumns: ['id', 'name', 'toys.(size.height)', 'toys.(size.length)', 'toys.(size.width)'],
            searchableColumns: ['toys.(size.height)'],
            relations: ['toys'],
        }
        const query: PaginateQuery = {
            path: '',
            search: '1',
        }

        const result = await paginate<CatEntity>(query, catRepo, config)

        const toy0 = clone(catToys[0])
        delete toy0.cat

        const toy3 = clone(catToys[3])
        delete toy3.cat

        expect(result.data).toStrictEqual([
            Object.assign(clone(cats[0]), { toys: [toy0] }),
            Object.assign(clone(cats[1]), { toys: [toy3] }),
        ])
        expect(result.links.current).toBe('?page=1&limit=20&sortBy=id:ASC&search=1')
    })

    it('should return result based on search term on embedded entity on one-to-one relation', async () => {
        const config: PaginateConfig<CatHomeEntity> = {
            sortableColumns: ['id', 'name', 'cat.(size.height)', 'cat.(size.length)', 'cat.(size.width)'],
            searchableColumns: ['cat.(size.height)'],
            relations: ['cat', 'naptimePillow.brand'],
        }
        const query: PaginateQuery = {
            path: '',
            search: '30',
        }

        const result = await paginate<CatHomeEntity>(query, catHomeRepo, config)
        const catHomeClone = clone(catHomes[1])
        catHomeClone.countCat = cats.filter((cat) => cat.id === catHomeClone.cat.id).length
        expect(result.data).toStrictEqual([catHomeClone])
        expect(result.links.current).toBe('?page=1&limit=20&sortBy=id:ASC&search=30')
    })

    it('should return result based on sort and search on embedded many-to-one relation', async () => {
        const config: PaginateConfig<CatToyEntity> = {
            sortableColumns: ['id', 'name', 'cat.(size.height)', 'cat.(size.length)', 'cat.(size.width)'],
            searchableColumns: ['cat.(size.width)'],
            relations: ['cat'],
        }
        const query: PaginateQuery = {
            path: '',
            search: '1',
            sortBy: [['cat.(size.height)', 'DESC']],
        }

        const result = await paginate<CatToyEntity>(query, catToyRepo, config)
        expect(result.meta.search).toStrictEqual('1')
        expect(result.data).toStrictEqual([
            catToysWithoutShop[3],
            catToysWithoutShop[0],
            catToysWithoutShop[1],
            catToysWithoutShop[2],
        ])
        expect(result.links.current).toBe('?page=1&limit=20&sortBy=cat.(size.height):DESC&search=1')
    })

    it('should return result based on filter on embedded entity', async () => {
        const config: PaginateConfig<CatEntity> = {
            sortableColumns: ['id', 'name', 'size.height', 'size.length', 'size.width'],
            searchableColumns: ['size.height'],
            filterableColumns: {
                'size.height': [FilterSuffix.NOT],
            },
        }
        const query: PaginateQuery = {
            path: '',
            filter: {
                'size.height': '$not:25',
            },
        }

        const result = await paginate<CatEntity>(query, catRepo, config)

        expect(result.data).toStrictEqual([cats[1], cats[3], cats[4]])
        expect(result.links.current).toBe('?page=1&limit=20&sortBy=id:ASC&filter.size.height=$not:25')
    })

    it('should return result based on filter on embedded entity when other relations loaded', async () => {
        const config: PaginateConfig<CatEntity> = {
            sortableColumns: ['id', 'name', 'size.height', 'size.length', 'size.width'],
            searchableColumns: ['size.height'],
            filterableColumns: {
                'size.height': [FilterSuffix.NOT],
            },
            relations: ['home', 'home.naptimePillow.brand'],
        }
        const query: PaginateQuery = {
            path: '',
            filter: {
                'size.height': '$not:25',
            },
        }

        const result = await paginate<CatEntity>(query, catRepo, config)

        const home = clone(catHomes[1])
        home.countCat = cats.filter((cat) => cat.id === home.cat.id).length
        delete home.cat

        const copyCats = [
            Object.assign(clone(cats[1]), { home: home }),
            Object.assign(clone(cats[3]), { home: null }),
            Object.assign(clone(cats[4]), { home: null }),
        ]

        expect(result.data).toStrictEqual(copyCats)
        expect(result.links.current).toBe('?page=1&limit=20&sortBy=id:ASC&filter.size.height=$not:25')
    })

    it('should return result based on filter on embedded on many-to-one relation', async () => {
        const config: PaginateConfig<CatToyEntity> = {
            relations: ['cat'],
            sortableColumns: ['id', 'name'],
            filterableColumns: {
                'cat.(size.height)': [FilterSuffix.NOT],
            },
        }
        const query: PaginateQuery = {
            path: '',
            filter: {
                'cat.(size.height)': '$not:25',
            },
        }

        const result = await paginate<CatToyEntity>(query, catToyRepo, config)

        expect(result.meta.filter).toStrictEqual({
            'cat.(size.height)': '$not:25',
        })
        expect(result.data).toStrictEqual([catToys[3]])
        expect(result.links.current).toBe('?page=1&limit=20&sortBy=id:ASC&filter.cat.(size.height)=$not:25')
    })

    it('should return result based on filter on embedded on one-to-many relation', async () => {
        const config: PaginateConfig<CatEntity> = {
            relations: ['toys'],
            sortableColumns: ['id', 'name'],
            filterableColumns: {
                'toys.(size.height)': [FilterOperator.EQ],
            },
        }
        const query: PaginateQuery = {
            path: '',
            filter: {
                'toys.(size.height)': '1',
            },
        }

        const result = await paginate<CatEntity>(query, catRepo, config)

        const cat2 = clone(cats[1])
        const catToys3 = clone(catToys[3])
        delete catToys3.cat
        cat2.toys = [catToys3]

        expect(result.meta.filter).toStrictEqual({
            'toys.(size.height)': '1',
        })
        expect(result.data).toStrictEqual([cat2])
        expect(result.links.current).toBe('?page=1&limit=20&sortBy=id:ASC&filter.toys.(size.height)=1')
    })

    it('should return result based on filter on embedded on one-to-one relation', async () => {
        const config: PaginateConfig<CatHomeEntity> = {
            relations: ['cat', 'naptimePillow.brand'],
            sortableColumns: ['id', 'name'],
            filterableColumns: {
                'cat.(size.height)': [FilterOperator.EQ],
            },
        }
        const query: PaginateQuery = {
            path: '',
            filter: {
                'cat.(size.height)': '$eq:30',
            },
        }

        const result = await paginate<CatHomeEntity>(query, catHomeRepo, config)

        expect(result.meta.filter).toStrictEqual({
            'cat.(size.height)': '$eq:30',
        })
        const catClone = clone(catHomes[1])
        catClone.countCat = cats.filter((cat) => cat.size.height === 30 && cat.id == catClone.cat.id).length
        expect(result.data).toStrictEqual([catClone])
        expect(result.links.current).toBe('?page=1&limit=20&sortBy=id:ASC&filter.cat.(size.height)=$eq:30')
    })

    it('should return result based on $in filter on embedded on one-to-one relation', async () => {
        const config: PaginateConfig<CatHomeEntity> = {
            relations: ['cat', 'naptimePillow.brand'],
            sortableColumns: ['id', 'name'],
            filterableColumns: {
                'cat.(size.height)': [FilterOperator.IN],
            },
        }
        const query: PaginateQuery = {
            path: '',
            filter: {
                'cat.(size.height)': '$in:10,30,35',
            },
        }

        const result = await paginate<CatHomeEntity>(query, catHomeRepo, config)

        expect(result.meta.filter).toStrictEqual({
            'cat.(size.height)': '$in:10,30,35',
        })
        const catClone = clone(catHomes[1])
        catClone.countCat = cats.filter(
            (cat) =>
                (cat.size.height === 10 || cat.size.height === 30 || cat.size.height === 35) &&
                cat.id == catClone.cat.id
        ).length
        expect(result.data).toStrictEqual([catClone])
        expect(result.links.current).toBe('?page=1&limit=20&sortBy=id:ASC&filter.cat.(size.height)=$in:10,30,35')
    })

    it('should return result based on $btw filter on embedded on one-to-one relation', async () => {
        const config: PaginateConfig<CatHomeEntity> = {
            relations: ['cat', 'naptimePillow.brand'],
            sortableColumns: ['id', 'name'],
            filterableColumns: {
                'cat.(size.height)': [FilterOperator.BTW],
            },
        }
        const query: PaginateQuery = {
            path: '',
            filter: {
                'cat.(size.height)': '$btw:18,33',
            },
        }

        const result = await paginate<CatHomeEntity>(query, catHomeRepo, config)

        expect(result.meta.filter).toStrictEqual({
            'cat.(size.height)': '$btw:18,33',
        })

        const catHomeClones = clone(catHomes)
        catHomeClones[0].countCat = cats.filter(
            (cat) => cat.size.height >= 18 && cat.size.height <= 33 && cat.id == catHomeClones[0].cat.id
        ).length
        catHomeClones[1].countCat = cats.filter(
            (cat) => cat.size.height >= 18 && cat.size.height <= 33 && cat.id == catHomeClones[1].cat.id
        ).length
        catHomeClones[2].countCat = cats.filter(
            (cat) => cat.size.height >= 18 && cat.size.height <= 33 && cat.id == catHomeClones[1].cat.id
        ).length
        expect(result.data).toStrictEqual(catHomeClones)
        expect(result.links.current).toBe('?page=1&limit=20&sortBy=id:ASC&filter.cat.(size.height)=$btw:18,33')
    })

    it('should return result based on where array and filter', async () => {
        const config: PaginateConfig<CatEntity> = {
            sortableColumns: ['id'],
            where: [
                {
                    color: 'white',
                },
                {
                    age: 4,
                },
            ],
            filterableColumns: {
                name: [FilterSuffix.NOT],
            },
        }
        const query: PaginateQuery = {
            path: '',
            filter: {
                name: '$not:Leche',
            },
        }

        const result = await paginate<CatEntity>(query, catRepo, config)

        expect(result.meta.filter).toStrictEqual({
            name: '$not:Leche',
        })
        expect(result.data).toStrictEqual([cats[2], cats[3]])
        expect(result.links.current).toBe('?page=1&limit=20&sortBy=id:ASC&filter.name=$not:Leche')
    })

    it('should return result based on multiple filter', async () => {
        const config: PaginateConfig<CatEntity> = {
            sortableColumns: ['id'],
            filterableColumns: {
                name: [FilterSuffix.NOT],
                color: [FilterOperator.EQ],
            },
        }
        const query: PaginateQuery = {
            path: '',
            filter: {
                name: '$not:Leche',
                color: 'white',
            },
        }

        const result = await paginate<CatEntity>(query, catRepo, config)

        expect(result.meta.filter).toStrictEqual({
            name: '$not:Leche',
            color: 'white',
        })
        expect(result.data).toStrictEqual([cats[3]])
        expect(result.links.current).toBe('?page=1&limit=20&sortBy=id:ASC&filter.name=$not:Leche&filter.color=white')
    })

    it('should return result based on $ilike filter', async () => {
        const config: PaginateConfig<CatEntity> = {
            sortableColumns: ['id'],
            filterableColumns: {
                name: [FilterOperator.ILIKE],
            },
        }
        const query: PaginateQuery = {
            path: '',
            filter: {
                name: '$ilike:arf',
            },
        }

        const result = await paginate<CatEntity>(query, catRepo, config)

        expect(result.meta.filter).toStrictEqual({
            name: '$ilike:arf',
        })
        expect(result.data).toStrictEqual([cats[1]])
        expect(result.links.current).toBe('?page=1&limit=20&sortBy=id:ASC&filter.name=$ilike:arf')
    })

    it('should return result based on $sw filter', async () => {
        const config: PaginateConfig<CatEntity> = {
            sortableColumns: ['id'],
            filterableColumns: {
                name: [FilterOperator.SW],
            },
        }
        const query: PaginateQuery = {
            path: '',
            filter: {
                name: '$sw:Ga',
            },
        }

        const result = await paginate<CatEntity>(query, catRepo, config)

        expect(result.meta.filter).toStrictEqual({
            name: '$sw:Ga',
        })
        expect(result.data).toStrictEqual([cats[1]])
        expect(result.links.current).toBe('?page=1&limit=20&sortBy=id:ASC&filter.name=$sw:Ga')
    })

    it('should return result based on filter and search term', async () => {
        const config: PaginateConfig<CatEntity> = {
            sortableColumns: ['id'],
            searchableColumns: ['name', 'color'],
            filterableColumns: {
                id: [FilterSuffix.NOT, FilterOperator.IN],
            },
        }
        const query: PaginateQuery = {
            path: '',
            search: 'white',
            filter: {
                id: '$not:$in:1,2,5',
            },
        }

        const result = await paginate<CatEntity>(query, catRepo, config)

        expect(result.meta.search).toStrictEqual('white')
        expect(result.meta.filter).toStrictEqual({ id: '$not:$in:1,2,5' })
        expect(result.data).toStrictEqual([cats[3]])
        expect(result.links.current).toBe('?page=1&limit=20&sortBy=id:ASC&search=white&filter.id=$not:$in:1,2,5')
    })

    it('should return result based on filter and where config', async () => {
        const config: PaginateConfig<CatEntity> = {
            sortableColumns: ['id'],
            where: {
                color: In(['black', 'white']),
            },
            filterableColumns: {
                id: [FilterSuffix.NOT, FilterOperator.IN],
            },
        }
        const query: PaginateQuery = {
            path: '',
            filter: {
                id: '$not:$in:1,2,5',
            },
        }

        const result = await paginate<CatEntity>(query, catRepo, config)

        expect(result.data).toStrictEqual([cats[2], cats[3]])
        expect(result.links.current).toBe('?page=1&limit=20&sortBy=id:ASC&filter.id=$not:$in:1,2,5')
    })

    it('should return result based on range filter', async () => {
        const config: PaginateConfig<CatEntity> = {
            sortableColumns: ['id'],
            filterableColumns: {
                age: [FilterOperator.GTE],
            },
        }
        const query: PaginateQuery = {
            path: '',
            filter: {
                age: '$gte:4',
            },
        }

        const result = await paginate<CatEntity>(query, catRepo, config)

        expect(result.data).toStrictEqual([cats[0], cats[1], cats[2]])
        expect(result.links.current).toBe('?page=1&limit=20&sortBy=id:ASC&filter.age=$gte:4')
    })

    it('should return result based on between range filter', async () => {
        const config: PaginateConfig<CatEntity> = {
            sortableColumns: ['id'],
            filterableColumns: {
                age: [FilterOperator.BTW],
            },
        }
        const query: PaginateQuery = {
            path: '',
            filter: {
                age: '$btw:4,5',
            },
        }

        const result = await paginate<CatEntity>(query, catRepo, config)

        expect(result.data).toStrictEqual([cats[1], cats[2]])
        expect(result.links.current).toBe('?page=1&limit=20&sortBy=id:ASC&filter.age=$btw:4,5')
    })

    it('should return result based on is null query', async () => {
        const config: PaginateConfig<CatEntity> = {
            sortableColumns: ['id'],
            filterableColumns: {
                age: [FilterOperator.NULL],
            },
        }
        const query: PaginateQuery = {
            path: '',
            filter: {
                age: '$null',
            },
        }

        const result = await paginate<CatEntity>(query, catRepo, config)

        expect(result.data).toStrictEqual([cats[4]])
        expect(result.links.current).toBe('?page=1&limit=20&sortBy=id:ASC&filter.age=$null')
    })

    it('should return result based on not null query', async () => {
        const config: PaginateConfig<CatEntity> = {
            sortableColumns: ['id'],
            filterableColumns: {
                age: [FilterSuffix.NOT, FilterOperator.NULL],
            },
        }
        const query: PaginateQuery = {
            path: '',
            filter: {
                age: '$not:$null',
            },
        }

        const result = await paginate<CatEntity>(query, catRepo, config)

        expect(result.data).toStrictEqual([cats[0], cats[1], cats[2], cats[3]])
        expect(result.links.current).toBe('?page=1&limit=20&sortBy=id:ASC&filter.age=$not:$null')
    })

    it('should return result based on not null query on relation', async () => {
        const config: PaginateConfig<CatEntity> = {
            sortableColumns: ['id'],
            filterableColumns: {
                'home.street': [FilterSuffix.NOT, FilterOperator.NULL],
            },
            relations: ['home', 'home.naptimePillow.brand'],
        }
        const query: PaginateQuery = {
            path: '',
            filter: {
                'home.street': '$not:$null',
            },
        }

        const result = await paginate<CatEntity>(query, catRepo, config)
        const expectedResult = [1, 2].map((i) => {
            const ret = Object.assign(clone(cats[i]), { home: clone(catHomes[i]) })
            ret.home.countCat = 1
            delete ret.home.cat
            return ret
        })

        expect(result.data).toStrictEqual(expectedResult)
        expect(result.links.current).toBe('?page=1&limit=20&sortBy=id:ASC&filter.home.street=$not:$null')
    })

    it('should return result based on null query on relation', async () => {
        const config: PaginateConfig<CatEntity> = {
            sortableColumns: ['id'],
            filterableColumns: {
                'home.street': [FilterOperator.NULL],
            },
            relations: ['home', 'home.naptimePillow.brand'],
        }
        const query: PaginateQuery = {
            path: '',
            filter: {
                'home.street': '$null',
            },
        }

        const result = await paginate<CatEntity>(query, catRepo, config)
        const expectedResult = [0].map((i) => {
            const ret = Object.assign(clone(cats[i]), { home: Object.assign(clone(catHomes[i])) })
            ret.home.countCat = 1
            delete ret.home.cat
            return ret
        })

        expect(result.data).toStrictEqual(expectedResult)
        expect(result.links.current).toBe('?page=1&limit=20&sortBy=id:ASC&filter.home.street=$null')
    })

    it('should return result based on null query on nested relation', async () => {
        const config: PaginateConfig<CatEntity> = {
            sortableColumns: ['id'],
            filterableColumns: {
                'home.naptimePillow.brand.quality': [FilterOperator.NULL],
            },
        }
        const query: PaginateQuery = {
            path: '',
            filter: {
                'home.naptimePillow.brand.quality': '$null',
            },
        }

        const result = await paginate<CatEntity>(query, catRepo, config)
        const expectedResult = [2].map((i) => {
            const ret = Object.assign(clone(cats[i]), { home: Object.assign(clone(catHomes[i])) })
            ret.home.countCat = 1
            delete ret.home.cat
            return ret
        })

        expect(result.data).toStrictEqual(expectedResult)
        expect(result.links.current).toBe(
            '?page=1&limit=20&sortBy=id:ASC&filter.home.naptimePillow.brand.quality=$null'
        )
    })

    it('should ignore filterable column which is not configured', async () => {
        const config: PaginateConfig<CatEntity> = {
            sortableColumns: ['id'],
            filterableColumns: {
                name: [FilterSuffix.NOT, FilterOperator.NULL],
            },
        }
        const query: PaginateQuery = {
            path: '',
            filter: {
                age: '$not:$null',
            },
        }

        const result = await paginate<CatEntity>(query, catRepo, config)

        expect(result.data).toStrictEqual(cats)
        expect(result.links.current).toBe('?page=1&limit=20&sortBy=id:ASC&filter.age=$not:$null')
    })

    it('should ignore filter operator which is not configured', async () => {
        const config: PaginateConfig<CatEntity> = {
            sortableColumns: ['id'],
            filterableColumns: {
                age: [FilterSuffix.NOT],
            },
        }
        const query: PaginateQuery = {
            path: '',
            filter: {
                age: '$not:$null',
            },
        }

        const result = await paginate<CatEntity>(query, catRepo, config)

        expect(result.data).toStrictEqual(cats)
        expect(result.links.current).toBe('?page=1&limit=20&sortBy=id:ASC&filter.age=$not:$null')
    })

    it('should throw an error when no sortableColumns', async () => {
        const config: PaginateConfig<CatEntity> = {
            sortableColumns: [],
        }
        const query: PaginateQuery = {
            path: '',
        }

        try {
            await paginate<CatEntity>(query, catRepo, config)
        } catch (err) {
            expect(err).toBeInstanceOf(HttpException)
        }
    })

    it.each([
        { operator: '$eq', result: true },
        { operator: '$gte', result: true },
        { operator: '$gt', result: true },
        { operator: '$in', result: true },
        { operator: '$null', result: true },
        { operator: '$lt', result: true },
        { operator: '$lte', result: true },
        { operator: '$btw', result: true },
        { operator: '$ilike', result: true },
        { operator: '$fake', result: false },
    ])('should check operator "$operator" valid is $result', ({ operator, result }) => {
        expect(isOperator(operator)).toStrictEqual(result)
    })

    it.each([{ suffix: '$not', result: true }])(
        'should check suffix "$suffix" valid is $result',
        ({ suffix, result }) => {
            expect(isSuffix(suffix)).toStrictEqual(result)
        }
    )

    it.each([
        { operator: '$eq', name: 'Equal' },
        { operator: '$gt', name: 'MoreThan' },
        { operator: '$gte', name: 'MoreThanOrEqual' },
        { operator: '$in', name: 'In' },
        { operator: '$null', name: 'IsNull' },
        { operator: '$lt', name: 'LessThan' },
        { operator: '$lte', name: 'LessThanOrEqual' },
        { operator: '$btw', name: 'Between' },
        { operator: '$not', name: 'Not' },
        { operator: '$ilike', name: 'ILike' },
    ])('should get operator function $name for "$operator"', ({ operator, name }) => {
        const func = OperatorSymbolToFunction.get(operator as FilterOperator)
        expect(func.name).toStrictEqual(name)
    })

    for (const cc of [FilterComparator.AND, FilterComparator.OR, '']) {
        const comparator = cc === '' ? FilterComparator.AND : cc
        const cSrt = cc === '' ? cc : `${comparator}:`
        it.each([
            {
                string: cSrt + '$ilike:value',
                tokens: { comparator, operator: '$ilike', suffix: undefined, value: 'value' },
            },
            { string: cSrt + '$eq:value', tokens: { comparator, operator: '$eq', suffix: undefined, value: 'value' } },
            {
                string: cSrt + '$eq:val:ue',
                tokens: { comparator, operator: '$eq', suffix: undefined, value: 'val:ue' },
            },
            {
                string: cSrt + '$in:value1,value2,value3',
                tokens: { comparator, operator: '$in', suffix: undefined, value: 'value1,value2,value3' },
            },
            {
                string: cSrt + '$not:$in:value1:a,value2:b,value3:c',
                tokens: { comparator, operator: '$in', suffix: '$not', value: 'value1:a,value2:b,value3:c' },
            },
            { string: cSrt + 'value', tokens: { comparator, operator: '$eq', suffix: undefined, value: 'value' } },
            { string: cSrt + 'val:ue', tokens: { comparator, operator: '$eq', suffix: undefined, value: 'val:ue' } },
            { string: cSrt + '$not:value', tokens: { comparator, operator: '$eq', suffix: '$not', value: 'value' } },
            {
                string: cSrt + '$eq:$not:value',
                tokens: { comparator, operator: '$eq', suffix: '$not', value: 'value' },
            },
            {
                string: cSrt + '$eq:$null',
                tokens: { comparator, operator: '$null', suffix: undefined, value: undefined },
            },
            { string: cSrt + '$null', tokens: { comparator, operator: '$null', suffix: undefined, value: undefined } },
            { string: cSrt + '', tokens: { comparator, operator: '$eq', suffix: undefined, value: '' } },
            {
                string: cSrt + '$eq:$not:$in:value',
                tokens: { comparator, operator: '$in', suffix: '$not', value: 'value' },
            },
            {
                string: cSrt + '$eq:$not:value:$in',
                tokens: { comparator, operator: '$eq', suffix: '$not', value: 'value:$in' },
            },
            {
                string: cSrt + '$eq:$not:$null:value:$in',
                tokens: { comparator, operator: '$null', suffix: '$not', value: undefined },
            },
        ])('should get filter tokens for "$string"', ({ string, tokens }) => {
            expect(parseFilterToken(string)).toStrictEqual(tokens)
        })
    }

    it('should return result based on or between range filter', async () => {
        const config: PaginateConfig<CatEntity> = {
            sortableColumns: ['id'],
            filterableColumns: {
                age: [FilterOperator.BTW],
            },
        }
        const query: PaginateQuery = {
            path: '',
            filter: {
                age: ['$btw:4,5', '$or:$btw:5,6'],
            },
        }
        const result = await paginate<CatEntity>(query, catRepo, config)

        expect(result.data).toStrictEqual([cats[0], cats[1], cats[2]])
        expect(result.links.current).toBe('?page=1&limit=20&sortBy=id:ASC&filter.age=$btw:4,5&filter.age=$or:$btw:5,6')
    })

    it('should return result based on or with all cats', async () => {
        const config: PaginateConfig<CatEntity> = {
            sortableColumns: ['id'],
            filterableColumns: {
                age: [FilterOperator.BTW],
            },
        }
        const query: PaginateQuery = {
            path: '',
            filter: {
                age: ['$null', '$or:$not:$eq:$null'],
            },
        }
        const result = await paginate<CatEntity>(query, catRepo, config)

        expect(result.data).toStrictEqual([...cats])
        expect(result.links.current).toBe(
            '?page=1&limit=20&sortBy=id:ASC&filter.age=$null&filter.age=$or:$not:$eq:$null'
        )
    })

    it('should return result based on two ors and an and with two cats', async () => {
        const config: PaginateConfig<CatEntity> = {
            sortableColumns: ['id'],
            filterableColumns: {
                age: [FilterOperator.BTW],
                name: true,
                color: true,
            },
        }
        const query: PaginateQuery = {
            path: '',
            filter: {
                name: '$or:Milo',
                color: '$or:white',
                age: '$btw:1,10',
            },
        }
        const result = await paginate<CatEntity>(query, catRepo, config)

        expect(result.data).toStrictEqual(
            cats.filter((cat) => (cat.name === 'Milo' || cat.color === 'white') && cat.age)
        )
        expect(result.links.current).toBe(
            '?page=1&limit=20&sortBy=id:ASC&filter.name=$or:Milo&filter.color=$or:white&filter.age=$btw:1,10'
        )
    })

    it('should return result based on two multifilters chained together with and operator', async () => {
        const config: PaginateConfig<CatEntity> = {
            sortableColumns: ['id'],
            filterableColumns: {
                name: true,
                color: true,
            },
        }
        const query: PaginateQuery = {
            path: '',
            filter: {
                name: ['Milo', '$or:Garfield'],
                color: ['brown', '$or:white'],
            },
        }
        const result = await paginate<CatEntity>(query, catRepo, config)
        const expected = cats.filter(
            (cat) =>
                (cat.name === 'Milo' || cat.name === 'Garfield') && (cat.color === 'brown' || cat.color === 'white')
        )
        expect(result.data).toStrictEqual(expected)
        expect(result.links.current).toBe(
            '?page=1&limit=20&sortBy=id:ASC&filter.name=Milo&filter.name=$or:Garfield&filter.color=brown&filter.color=$or:white'
        )
    })

    it('should return result based on two multifilters chained together with or operator', async () => {
        const config: PaginateConfig<CatEntity> = {
            sortableColumns: ['id'],
            filterableColumns: {
                name: true,
                color: true,
            },
        }
        const query: PaginateQuery = {
            path: '',
            filter: {
                name: ['$or:Milo', '$or:Garfield'],
                color: ['$or:brown', '$or:white'],
            },
        }
        const result = await paginate<CatEntity>(query, catRepo, config)
        const expected = cats.filter(
            (cat) => cat.name === 'Milo' || cat.name === 'Garfield' || cat.color === 'brown' || cat.color === 'white'
        )
        expect(result.data).toStrictEqual(expected)
        expect(result.links.current).toBe(
            '?page=1&limit=20&sortBy=id:ASC&filter.name=$or:Milo&filter.name=$or:Garfield&filter.color=$or:brown&filter.color=$or:white'
        )
    })

    it('should return result based on filters chained together with and operators and or operators', async () => {
        const config: PaginateConfig<CatEntity> = {
            sortableColumns: ['id'],
            filterableColumns: {
                name: true,
                color: true,
                age: true,
                cutenessLevel: true,
            },
        }
        const query: PaginateQuery = {
            path: '',
            filter: {
                name: ['$or:Milo', '$or:Garfield'],
                age: '$or:$null',
                color: ['brown', '$or:white'],
                cutenessLevel: [CutenessLevel.HIGH, `$or:${CutenessLevel.LOW}`],
            },
        }
        const result = await paginate<CatEntity>(query, catRepo, config)
        const expected = cats.filter(
            (cat) =>
                (cat.name === 'Milo' || cat.name === 'Garfield' || !cat.age) &&
                (cat.color === 'brown' || cat.color === 'white') &&
                (cat.cutenessLevel === CutenessLevel.HIGH || cat.cutenessLevel === CutenessLevel.LOW)
        )
        expect(result.data).toStrictEqual(expected)
        expect(result.links.current).toBe(
            '?page=1&limit=20&sortBy=id:ASC&filter.name=$or:Milo&filter.name=$or:Garfield&filter.age=$or:$null&filter.color=brown&filter.color=$or:white&filter.cutenessLevel=high&filter.cutenessLevel=$or:low'
        )
    })

    it("should return all columns if select doesn't contain all primary columns", async () => {
        const config: PaginateConfig<CatEntity> = {
            sortableColumns: ['id', 'name'],
            select: ['name'],
        }
        const query: PaginateQuery = {
            path: '',
        }

        const result = await paginate<CatEntity>(query, catRepo, config)

        expect(result.data).toStrictEqual(cats)
        expect(result.meta.select).toStrictEqual(undefined)
        expect(result.links.current).toBe('?page=1&limit=20&sortBy=id:ASC')
    })

    it('should return all items even if deleted', async () => {
        const config: PaginateConfig<CatEntity> = {
            sortableColumns: ['id'],
            withDeleted: true,
        }
        const query: PaginateQuery = {
            path: '',
        }
        await catRepo.softDelete({ id: cats[0].id })
        const result = await paginate<CatEntity>(query, catRepo, config)
        expect(result.meta.totalItems).toBe(cats.length)
        await catRepo.restore({ id: cats[0].id })
    })

    it('should return all relation items even if deleted', async () => {
        const config: PaginateConfig<CatHomeEntity> = {
            sortableColumns: ['id'],
            withDeleted: true,
            relations: ['cat'],
        }
        const query: PaginateQuery = {
            path: '',
        }
        await catRepo.softDelete({ id: cats[0].id })
        const result = await paginate<CatHomeEntity>(query, catHomeRepo, config)
        expect(result.data[0].cat).not.toBeNull()
        await catRepo.restore({ id: cats[0].id })
    })

    it('should return only undeleted items', async () => {
        const config: PaginateConfig<CatEntity> = {
            sortableColumns: ['id'],
            withDeleted: false,
        }
        const query: PaginateQuery = {
            path: '',
        }
        await catRepo.softDelete({ id: cats[0].id })
        const result = await paginate<CatEntity>(query, catRepo, config)
        expect(result.meta.totalItems).toBe(cats.length - 1)
        await catRepo.restore({ id: cats[0].id })
    })

    it('should return the specified columns only', async () => {
        const config: PaginateConfig<CatEntity> = {
            sortableColumns: ['id'],
            select: ['id', 'name'],
        }
        const query: PaginateQuery = {
            path: '',
        }

        const result = await paginate<CatEntity>(query, catRepo, config)

        result.data.forEach((cat) => {
            expect(cat.id).toBeDefined()
            expect(cat.name).toBeDefined()
            expect(cat.color).not.toBeDefined()
        })
        expect(result.meta.select).toBe(undefined)
        expect(result.links.current).toBe('?page=1&limit=20&sortBy=id:ASC')
    })

    it('should ignore query select', async () => {
        const config: PaginateConfig<CatEntity> = {
            sortableColumns: ['id'],
        }
        const query: PaginateQuery = {
            path: '',
            select: ['id', 'name'],
        }

        const result = await paginate<CatEntity>(query, catRepo, config)

        result.data.forEach((cat) => {
            expect(cat.id).toBeDefined()
            expect(cat.name).toBeDefined()
            expect(cat.color).toBeDefined()
        })
        expect(result.meta.select).toEqual(undefined)
        expect(result.links.current).toBe('?page=1&limit=20&sortBy=id:ASC')
    })

    it('should only query select columns which have been config selected', async () => {
        const config: PaginateConfig<CatEntity> = {
            sortableColumns: ['id'],
            select: ['id', 'name', 'color'],
        }
        const query: PaginateQuery = {
            path: '',
            select: ['id', 'color', 'age'],
        }

        const result = await paginate<CatEntity>(query, catRepo, config)

        result.data.forEach((cat) => {
            expect(cat.id).toBeDefined()
            expect(cat.name).not.toBeDefined()
            expect(cat.color).toBeDefined()
            expect(cat.age).not.toBeDefined()
        })
        expect(result.meta.select).toEqual(['id', 'color'])
        expect(result.links.current).toBe('?page=1&limit=20&sortBy=id:ASC&select=id,color')
    })

    it('should return the specified relationship columns only', async () => {
        const config: PaginateConfig<CatEntity> = {
            sortableColumns: ['name'],
            select: ['id', 'name', 'toys.name'],
            relations: ['toys'],
        }
        const query: PaginateQuery = {
            path: '',
        }

        const result = await paginate<CatEntity>(query, catRepo, config)

        result.data.forEach((cat) => {
            expect(cat.id).toBeDefined()
            expect(cat.name).toBeDefined()
            expect(cat.color).not.toBeDefined()

            cat.toys.map((toy) => {
                expect(toy.name).toBeDefined()
                expect(toy.id).not.toBeDefined()
            })
        })
        expect(result.meta.select).toBe(undefined)
        expect(result.links.current).toBe('?page=1&limit=20&sortBy=name:ASC')
    })

    it('should return selected columns', async () => {
        const config: PaginateConfig<CatEntity> = {
            sortableColumns: ['id', 'name'],
            select: ['id', 'name', 'toys.name', 'toys.(size.height)', 'toys.(size.length)'],
            relations: ['toys'],
        }
        const query: PaginateQuery = {
            path: '',
            select: ['id', 'toys.(size.height)'],
        }

        const result = await paginate<CatEntity>(query, catRepo, config)

        result.data.forEach((cat) => {
            expect(cat.id).toBeDefined()
            expect(cat.name).not.toBeDefined()
        })

        result.data.forEach((cat) => {
            if (cat.id === 1 || cat.id === 2) {
                const toy = cat.toys[0]
                expect(toy.name).not.toBeDefined()
                expect(toy.id).not.toBeDefined()
                expect(toy.size.height).toBeDefined()
            } else {
                expect(cat.toys).toHaveLength(0)
            }
        })
        expect(result.meta.select).toStrictEqual(['id', 'toys.(size.height)'])
        expect(result.links.current).toBe('?page=1&limit=20&sortBy=id:ASC&select=id,toys.(size.height)')
    })

    it('should only select columns via query which are selected in config', async () => {
        const config: PaginateConfig<CatEntity> = {
            select: ['id', 'home.id', 'home.pillows.id'],
            relations: { home: { pillows: true, naptimePillow: { brand: true } } },
            sortableColumns: ['id', 'name'],
        }
        const query: PaginateQuery = {
            path: '',
            select: ['id', 'home.id', 'home.name'],
        }

        const result = await paginate<CatEntity>(query, catRepo, config)

        result.data.forEach((cat) => {
            expect(cat.id).toBeDefined()

            if (cat.id === 1 || cat.id === 2 || cat.id == 3) {
                expect(cat.home.id).toBeDefined()
                expect(cat.home.name).not.toBeDefined()
            } else {
                expect(cat.home).toBeNull()
            }
        })
        expect(result.meta.select).toStrictEqual(['id', 'home.id'])
        expect(result.links.current).toBe('?page=1&limit=20&sortBy=id:ASC&select=id,home.id')
    })

    it('should return the specified nested relationship columns only', async () => {
        const config: PaginateConfig<CatEntity> = {
            select: ['id', 'home.id', 'home.pillows.id', 'home.naptimePillow.brand'],
            relations: { home: { pillows: true, naptimePillow: { brand: true } } },
            sortableColumns: ['id', 'name'],
        }
        const query: PaginateQuery = {
            path: '',
        }

        const result = await paginate<CatEntity>(query, catRepo, config)

        result.data.forEach((cat) => {
            expect(cat.id).toBeDefined()
            expect(cat.name).not.toBeDefined()

            if (cat.id === 1 || cat.id === 2 || cat.id == 3) {
                expect(cat.home.id).toBeDefined()
                expect(cat.home.name).not.toBeDefined()
                expect(cat.home.countCat).not.toBeDefined()

                cat.home.pillows.forEach((pillow) => {
                    expect(pillow.id).toBeDefined()
                    expect(pillow.color).not.toBeDefined()
                })
            } else {
                expect(cat.home).toBeNull()
            }
        })
        expect(result.meta.select).toBe(undefined)
        expect(result.links.current).toBe('?page=1&limit=20&sortBy=id:ASC')
    })

    it('should return the right amount of results if a many to many relation is involved', async () => {
        const config: PaginateConfig<CatEntity> = {
            sortableColumns: ['id'],
            defaultSortBy: [['id', 'ASC']],
            relations: ['friends'],
        }
        const query: PaginateQuery = {
            path: '',
        }

        const result = await paginate<CatEntity>(query, catRepo, config)

        expect(result.meta.totalItems).toBe(5)
        expect(result.data.length).toBe(5)
        expect(result.data[0].friends.length).toBe(4)
    })

    it('should return eager relations when set the property `loadEagerRelations` as true', async () => {
        const config: PaginateConfig<CatEntity> = {
            sortableColumns: ['id'],
            defaultSortBy: [['id', 'ASC']],
            loadEagerRelations: true,
            searchableColumns: ['name'],
        }

        const query: PaginateQuery = {
            path: '',
            search: 'Garfield',
        }

        const result = await paginate<CatEntity>(query, catRepo, config)

        expect(result.data[0].toys).toBeDefined()

        expect(result.data[0].toys).toHaveLength(1)
    })

    it('should search nested relations', async () => {
        const config: PaginateConfig<CatEntity> = {
            relations: { home: { pillows: true, naptimePillow: { brand: true } } },
            sortableColumns: ['id', 'name'],
            searchableColumns: ['name', 'home.pillows.color', 'home.naptimePillow.brand'],
        }
        const query: PaginateQuery = {
            path: '',
            search: 'pink',
        }

        const result = await paginate<CatEntity>(query, catRepo, config)

        const cat = clone(cats[1])
        const catHomesClone = clone(catHomes[1])
        const catHomePillowsClone = clone(catHomePillows[3])
        delete catHomePillowsClone.home

        catHomesClone.countCat = cats.filter((cat) => cat.id === catHomesClone.cat.id).length
        catHomesClone.pillows = [catHomePillowsClone]
        cat.home = catHomesClone
        delete cat.home.cat

        expect(result.meta.search).toStrictEqual('pink')
        expect(result.data).toStrictEqual([cat])
        expect(result.data[0].home).toBeDefined()
        expect(result.data[0].home.pillows).toStrictEqual(cat.home.pillows)
    })

    it('should filter nested relations', async () => {
        const config: PaginateConfig<CatEntity> = {
            relations: { home: { pillows: true, naptimePillow: { brand: true } } },
            sortableColumns: ['id', 'name'],
            filterableColumns: { 'home.pillows.color': [FilterOperator.EQ] },
        }
        const query: PaginateQuery = {
            path: '',
            filter: { 'home.pillows.color': 'pink' },
        }

        const result = await paginate<CatEntity>(query, catRepo, config)

        const cat = clone(cats[1])
        const catHomesClone = clone(catHomes[1])
        const catHomePillowsClone = clone(catHomePillows[3])
        delete catHomePillowsClone.home

        catHomesClone.countCat = cats.filter((cat) => cat.id === catHomesClone.cat.id).length
        catHomesClone.pillows = [catHomePillowsClone]
        cat.home = catHomesClone
        delete cat.home.cat

        expect(result.meta.filter['home.pillows.color']).toStrictEqual('pink')
        expect(result.data).toStrictEqual([cat])
        expect(result.data[0].home).toBeDefined()
        expect(result.data[0].home.pillows).toStrictEqual(cat.home.pillows)
    })

    it('should allow all filters on a field when passing boolean', async () => {
        const config: PaginateConfig<CatEntity> = {
            sortableColumns: ['id'],
            filterableColumns: {
                id: true,
            },
        }
        const query: PaginateQuery = {
            path: '',
            filter: {
                id: '$not:$in:1,2,5',
            },
        }

        const result = await paginate<CatEntity>(query, catRepo, config)

        expect(result.data).toStrictEqual([cats[2], cats[3]])
        expect(result.links.current).toBe('?page=1&limit=20&sortBy=id:ASC&filter.id=$not:$in:1,2,5')
    })

    it('should ignore all filters on a field when not passing anything', async () => {
        const config: PaginateConfig<CatEntity> = {
            sortableColumns: ['id'],
        }
        const query: PaginateQuery = {
            path: '',
            filter: {
                id: '$not:$in:1,2,5',
            },
        }

        const result = await paginate<CatEntity>(query, catRepo, config)

        expect(result.data).toStrictEqual([cats[0], cats[1], cats[2], cats[3], cats[4]])
        expect(result.links.current).toBe('?page=1&limit=20&sortBy=id:ASC&filter.id=$not:$in:1,2,5')
    })

    it('should use searchBy in query param when ignoreSearchByInQueryParam is not defined', async () => {
        const config: PaginateConfig<CatEntity> = {
            sortableColumns: ['id'],
            searchableColumns: ['name', 'color'],
        }
        const query: PaginateQuery = {
            path: '',
            search: 'Milo',
            searchBy: ['color'],
        }

        const result = await paginate<CatEntity>(query, catRepo, config)
        expect(result.data.length).toEqual(0)
        expect(result.meta.searchBy).toStrictEqual(['color'])
        expect(result.links.current).toBe('?page=1&limit=20&sortBy=id:ASC&search=Milo&searchBy=color')
    })

    it('should use searchBy in query param when ignoreSearchByInQueryParam is set to false', async () => {
        const config: PaginateConfig<CatEntity> = {
            sortableColumns: ['id'],
            ignoreSearchByInQueryParam: false,
            searchableColumns: ['name', 'color'],
        }
        const query: PaginateQuery = {
            path: '',
            search: 'Milo',
            searchBy: ['color'],
        }

        const result = await paginate<CatEntity>(query, catRepo, config)
        expect(result.data.length).toEqual(0)
        expect(result.meta.searchBy).toStrictEqual(['color'])
        expect(result.links.current).toBe('?page=1&limit=20&sortBy=id:ASC&search=Milo&searchBy=color')
    })

    it('should ignore searchBy in query param when ignoreSearchByInQueryParam is set to true', async () => {
        const config: PaginateConfig<CatEntity> = {
            sortableColumns: ['id'],
            ignoreSearchByInQueryParam: true,
            searchableColumns: ['name', 'color'],
        }
        const query: PaginateQuery = {
            path: '',
            search: 'Milo',
            searchBy: ['color'],
        }

        const result = await paginate<CatEntity>(query, catRepo, config)
        expect(result.data.length).toEqual(1)
        expect(result.data).toStrictEqual([cats[0]])
        expect(result.meta.searchBy).toStrictEqual(['name', 'color'])
        expect(result.links.current).toBe('?page=1&limit=20&sortBy=id:ASC&search=Milo')
    })

    it('should use select in query param when ignoreSelectInQueryParam is not defined', async () => {
        const config: PaginateConfig<CatEntity> = {
            sortableColumns: ['id'],
            select: ['id', 'name', 'color'],
        }
        const query: PaginateQuery = {
            path: '',
            select: ['id', 'color'],
        }

        const result = await paginate<CatEntity>(query, catRepo, config)
        expect(result.data[0]).toEqual({ id: cats[0].id, color: cats[0].color })
        expect(result.meta.select).toStrictEqual(['id', 'color'])
        expect(result.links.current).toBe('?page=1&limit=20&sortBy=id:ASC&select=id,color')
    })

    it('should use select in query param when ignoreSelectInQueryParam is set to false', async () => {
        const config: PaginateConfig<CatEntity> = {
            sortableColumns: ['id'],
            ignoreSelectInQueryParam: false,
            select: ['id', 'name', 'color'],
        }
        const query: PaginateQuery = {
            path: '',
            select: ['id', 'color'],
        }

        const result = await paginate<CatEntity>(query, catRepo, config)
        expect(result.data[0]).toEqual({ id: cats[0].id, color: cats[0].color })
        expect(result.meta.select).toStrictEqual(['id', 'color'])
        expect(result.links.current).toBe('?page=1&limit=20&sortBy=id:ASC&select=id,color')
    })

    it('should ignore select in query param when ignoreSelectInQueryParam is set to true', async () => {
        const config: PaginateConfig<CatEntity> = {
            sortableColumns: ['id'],
            ignoreSelectInQueryParam: true,
            select: ['id', 'name', 'color'],
        }
        const query: PaginateQuery = {
            path: '',
            select: ['id', 'color'],
        }

        const result = await paginate<CatEntity>(query, catRepo, config)
        expect(result.data[0]).toEqual({ id: cats[0].id, color: cats[0].color, name: cats[0].name })
        expect(result.meta.select).toEqual(undefined)
        expect(result.links.current).toBe('?page=1&limit=20&sortBy=id:ASC')
    })

    describe('should return result based on date column filter', () => {
        it('with $not and $null operators', async () => {
            const config: PaginateConfig<CatEntity> = {
                sortableColumns: ['id'],
                filterableColumns: {
                    lastVetVisit: [FilterSuffix.NOT, FilterOperator.NULL],
                },
            }
            const query: PaginateQuery = {
                path: '',
                filter: {
                    lastVetVisit: '$not:$null',
                },
            }

            const result = await paginate<CatEntity>(query, catRepo, config)

            expect(result.meta.filter).toStrictEqual({
                lastVetVisit: '$not:$null',
            })
            expect(result.data).toStrictEqual([cats[0], cats[1], cats[2]])
            expect(result.links.current).toBe('?page=1&limit=20&sortBy=id:ASC&filter.lastVetVisit=$not:$null')
        })

        it('with $lt operator', async () => {
            const config: PaginateConfig<CatEntity> = {
                sortableColumns: ['id'],
                filterableColumns: {
                    lastVetVisit: [FilterOperator.LT],
                },
            }
            const query: PaginateQuery = {
                path: '',
                filter: {
                    lastVetVisit: '$lt:2022-12-20T10:00:00.000Z',
                },
            }

            const result = await paginate<CatEntity>(query, catRepo, config)

            expect(result.meta.filter).toStrictEqual({
                lastVetVisit: '$lt:2022-12-20T10:00:00.000Z',
            })
            expect(result.data).toStrictEqual([cats[0]])
            expect(result.links.current).toBe(
                '?page=1&limit=20&sortBy=id:ASC&filter.lastVetVisit=$lt:2022-12-20T10:00:00.000Z'
            )
        })

        it('with $lte operator', async () => {
            const config: PaginateConfig<CatEntity> = {
                sortableColumns: ['id'],
                filterableColumns: {
                    lastVetVisit: [FilterOperator.LTE],
                },
            }
            const query: PaginateQuery = {
                path: '',
                filter: {
                    lastVetVisit: '$lte:2022-12-20T10:00:00.000Z',
                },
            }

            const result = await paginate<CatEntity>(query, catRepo, config)

            expect(result.meta.filter).toStrictEqual({
                lastVetVisit: '$lte:2022-12-20T10:00:00.000Z',
            })
            expect(result.data).toStrictEqual([cats[0], cats[1]])
            expect(result.links.current).toBe(
                '?page=1&limit=20&sortBy=id:ASC&filter.lastVetVisit=$lte:2022-12-20T10:00:00.000Z'
            )
        })

        it('with $btw operator', async () => {
            const config: PaginateConfig<CatEntity> = {
                sortableColumns: ['id'],
                filterableColumns: {
                    lastVetVisit: [FilterOperator.BTW],
                },
            }
            const query: PaginateQuery = {
                path: '',
                filter: {
                    lastVetVisit: '$btw:2022-12-20T08:00:00.000Z,2022-12-20T12:00:00.000Z',
                },
            }

            const result = await paginate<CatEntity>(query, catRepo, config)

            expect(result.meta.filter).toStrictEqual({
                lastVetVisit: '$btw:2022-12-20T08:00:00.000Z,2022-12-20T12:00:00.000Z',
            })
            expect(result.data).toStrictEqual([cats[1]])
            expect(result.links.current).toBe(
                '?page=1&limit=20&sortBy=id:ASC&filter.lastVetVisit=$btw:2022-12-20T08:00:00.000Z,2022-12-20T12:00:00.000Z'
            )
        })

        it('with $eq operator', async () => {
            const config: PaginateConfig<CatEntity> = {
                sortableColumns: ['id'],
                filterableColumns: {
                    lastVetVisit: [FilterOperator.EQ],
                },
            }
            const query: PaginateQuery = {
                path: '',
                filter: {
                    lastVetVisit: '$eq:2022-12-21T10:00:00.000Z',
                },
            }

            const result = await paginate<CatEntity>(query, catRepo, config)

            expect(result.meta.filter).toStrictEqual({
                lastVetVisit: '$eq:2022-12-21T10:00:00.000Z',
            })
            expect(result.data).toStrictEqual([cats[2]])
            expect(result.links.current).toBe(
                '?page=1&limit=20&sortBy=id:ASC&filter.lastVetVisit=$eq:2022-12-21T10:00:00.000Z'
            )
        })

        it('with $gte operator', async () => {
            const config: PaginateConfig<CatEntity> = {
                sortableColumns: ['id'],
                filterableColumns: {
                    lastVetVisit: [FilterOperator.GTE],
                },
            }
            const query: PaginateQuery = {
                path: '',
                filter: {
                    lastVetVisit: '$gte:2022-12-20T10:00:00.000Z',
                },
            }

            const result = await paginate<CatEntity>(query, catRepo, config)

            expect(result.meta.filter).toStrictEqual({
                lastVetVisit: '$gte:2022-12-20T10:00:00.000Z',
            })
            expect(result.data).toStrictEqual([cats[1], cats[2]])
            expect(result.links.current).toBe(
                '?page=1&limit=20&sortBy=id:ASC&filter.lastVetVisit=$gte:2022-12-20T10:00:00.000Z'
            )
        })

        it('with $gt operator', async () => {
            const config: PaginateConfig<CatEntity> = {
                sortableColumns: ['id'],
                filterableColumns: {
                    lastVetVisit: [FilterOperator.GT],
                },
            }
            const query: PaginateQuery = {
                path: '',
                filter: {
                    lastVetVisit: '$gt:2022-12-20T10:00:00.000Z',
                },
            }

            const result = await paginate<CatEntity>(query, catRepo, config)

            expect(result.meta.filter).toStrictEqual({
                lastVetVisit: '$gt:2022-12-20T10:00:00.000Z',
            })
            expect(result.data).toStrictEqual([cats[2]])
            expect(result.links.current).toBe(
                '?page=1&limit=20&sortBy=id:ASC&filter.lastVetVisit=$gt:2022-12-20T10:00:00.000Z'
            )
        })

        it('with $lt operator and date only', async () => {
            {
                const config: PaginateConfig<CatEntity> = {
                    sortableColumns: ['id'],
                    filterableColumns: {
                        lastVetVisit: [FilterOperator.LT],
                    },
                }
                const query: PaginateQuery = {
                    path: '',
                    filter: {
                        lastVetVisit: '$lt:2022-12-20',
                    },
                }

                const result = await paginate<CatEntity>(query, catRepo, config)

                expect(result.meta.filter).toStrictEqual({
                    lastVetVisit: '$lt:2022-12-20',
                })
                expect(result.data).toStrictEqual([cats[0]])
                expect(result.links.current).toBe('?page=1&limit=20&sortBy=id:ASC&filter.lastVetVisit=$lt:2022-12-20')
            }
            {
                const config: PaginateConfig<CatEntity> = {
                    sortableColumns: ['id'],
                    filterableColumns: {
                        lastVetVisit: [FilterOperator.LT],
                    },
                }
                const query: PaginateQuery = {
                    path: '',
                    filter: {
                        lastVetVisit: '$lt:2022-12-21',
                    },
                }

                const result = await paginate<CatEntity>(query, catRepo, config)

                expect(result.meta.filter).toStrictEqual({
                    lastVetVisit: '$lt:2022-12-21',
                })
                expect(result.data).toStrictEqual([cats[0], cats[1]])
                expect(result.links.current).toBe('?page=1&limit=20&sortBy=id:ASC&filter.lastVetVisit=$lt:2022-12-21')
            }
        })
    })

    describe('should correctly handle number column filter', () => {
        it('with $eq operator and valid number', async () => {
            const config: PaginateConfig<CatEntity> = {
                sortableColumns: ['id'],
                filterableColumns: {
                    lastVetVisit: [FilterOperator.LT],
                },
            }
            const query: PaginateQuery = {
                path: '',
                filter: {
                    lastVetVisit: '$lt:2022-12-20T10:00:00.000Z',
                },
            }

            const result = await paginate<CatEntity>(query, catRepo, config)

            expect(result.meta.filter).toStrictEqual({
                lastVetVisit: '$lt:2022-12-20T10:00:00.000Z',
            })
            expect(result.data).toStrictEqual([cats[0]])
            expect(result.links.current).toBe(
                '?page=1&limit=20&sortBy=id:ASC&filter.lastVetVisit=$lt:2022-12-20T10:00:00.000Z'
            )
        })
    })

    if (process.env.DB === 'postgres') {
        describe('should return results for an array column', () => {
            it.each`
                operator        | data         | expectedIndexes
                ${'$not:$null'} | ${undefined} | ${[0, 1, 2, 3]}
                ${'$lt'}        | ${2}         | ${[2, 3]}
                ${'$lte'}       | ${2}         | ${[1, 2, 3]}
                ${'$btw'}       | ${'1,2'}     | ${[1, 2]}
                ${'$gte'}       | ${2}         | ${[0, 1]}
                ${'$gt'}        | ${2}         | ${[0]}
                ${'$contains'}  | ${'brown'}   | ${[0, 1]}
            `('with $operator operator', async ({ operator, data, expectedIndexes }) => {
                const config: PaginateConfig<CatHairEntity> = {
                    sortableColumns: ['id'],
                    filterableColumns: {
                        colors: true,
                    },
                }

                const queryFilter = `${operator}${data ? `:${data}` : ''}`
                const query: PaginateQuery = {
                    path: '',
                    filter: {
                        colors: queryFilter,
                    },
                }

                const result = await paginate<CatHairEntity>(query, catHairRepo, config)
                expect(result.meta.filter).toStrictEqual({
                    colors: queryFilter,
                })
                expect(result.data).toStrictEqual(expectedIndexes.map((index) => catHairs[index]))
                expect(result.links.current).toBe(`?page=1&limit=20&sortBy=id:ASC&filter.colors=${queryFilter}`)
            })

            it('should work with search', async () => {
                const config: PaginateConfig<CatHairEntity> = {
                    sortableColumns: ['id'],
                    searchableColumns: ['colors'],
                }

                const query: PaginateQuery = {
                    path: '',
                    search: 'brown',
                }

                const result = await paginate<CatHairEntity>(query, catHairRepo, config)

                expect(result.meta.search).toStrictEqual('brown')
                expect(result.data).toStrictEqual([catHairs[0], catHairs[1]])
                expect(result.links.current).toBe(`?page=1&limit=20&sortBy=id:ASC&search=brown`)
            })
        })
    }

    if (process.env.DB === 'postgres') {
        describe('should be able to filter on jsonb columns', () => {
            beforeAll(async () => {
                underCoats = await catHairRepo.save([
                    catHairRepo.create({
                        name: 'full',
                        colors: ['orange'],
                        metadata: { length: 50, thickness: 2 },
                        underCoat: catHairs[0],
                    }),
                ])
            })

            it('should filter with single value', async () => {
                const config: PaginateConfig<CatHairEntity> = {
                    sortableColumns: ['id'],
                    filterableColumns: {
                        'metadata.length': true,
                    },
                }
                const query: PaginateQuery = {
                    path: '',
                    filter: {
                        'metadata.length': '$eq:5',
                    },
                }

                const result = await paginate<CatHairEntity>(query, catHairRepo, config)

                expect(result.meta.filter).toStrictEqual({
                    'metadata.length': '$eq:5',
                })
                expect(result.data).toStrictEqual([catHairs[0]])
                expect(result.links.current).toBe('?page=1&limit=20&sortBy=id:ASC&filter.metadata.length=$eq:5')
            })

            it('should filter with multiple values', async () => {
                const config: PaginateConfig<CatHairEntity> = {
                    sortableColumns: ['id'],
                    filterableColumns: {
                        'metadata.length': true,
                        'metadata.thickness': true,
                    },
                }
                const query: PaginateQuery = {
                    path: '',
                    filter: {
                        'metadata.length': '$eq:0.5',
                        'metadata.thickness': '$eq:10',
                    },
                }

                const result = await paginate<CatHairEntity>(query, catHairRepo, config)

                expect(result.meta.filter).toStrictEqual({
                    'metadata.length': '$eq:0.5',
                    'metadata.thickness': '$eq:10',
                })
                expect(result.data).toStrictEqual([catHairs[2]])
                expect(result.links.current).toBe(
                    '?page=1&limit=20&sortBy=id:ASC&filter.metadata.length=$eq:0.5&filter.metadata.thickness=$eq:10'
                )
            })

            it('should filter on a nested property through a relation', async () => {
                const config: PaginateConfig<CatHairEntity> = {
                    sortableColumns: ['id'],
                    filterableColumns: {
                        'underCoat.metadata.length': true,
                    },
                    relations: ['underCoat'],
                }
                const query: PaginateQuery = {
                    path: '',
                    filter: {
                        'underCoat.metadata.length': '$eq:50',
                    },
                }

                const result = await paginate<CatHairEntity>(query, catHairRepo, config)

                expect(result.meta.filter).toStrictEqual({
                    'underCoat.metadata.length': '$eq:50',
                })
                expect(result.data).toStrictEqual([underCoats[0]])
                expect(result.links.current).toBe(
                    '?page=1&limit=20&sortBy=id:ASC&filter.underCoat.metadata.length=$eq:50'
                )
            })
        })
    }

    if (process.env.DB !== 'postgres') {
        describe('should return result based on virtual column', () => {
            it('should return result sorted and filter by a virtual column in main entity', async () => {
                const config: PaginateConfig<CatHomeEntity> = {
                    sortableColumns: ['countCat'],
                    relations: ['cat', 'naptimePillow.brand'],
                    filterableColumns: {
                        countCat: [FilterOperator.GT],
                    },
                }
                const query: PaginateQuery = {
                    path: '',
                    filter: {
                        countCat: '$gt:0',
                    },
                    sortBy: [['countCat', 'ASC']],
                }

                const result = await paginate<CatHomeEntity>(query, catHomeRepo, config)

                expect(result.data).toStrictEqual([catHomes[0], catHomes[1], catHomes[2]])
                expect(result.links.current).toBe('?page=1&limit=20&sortBy=countCat:ASC&filter.countCat=$gt:0')
            })

            it('should return result based on virtual column filter', async () => {
                const config: PaginateConfig<CatEntity> = {
                    sortableColumns: ['id'],
                    filterableColumns: {
                        'home.countCat': [FilterOperator.GT],
                    },
                    relations: ['home', 'home.naptimePillow.brand'],
                }
                const query: PaginateQuery = {
                    path: '',
                    filter: {
                        'home.countCat': '$gt:0',
                    },
                    sortBy: [['id', 'ASC']],
                }

                const result = await paginate<CatEntity>(query, catRepo, config)
                const expectedResult = [0, 1, 2].map((i) => {
                    const ret = Object.assign(clone(cats[i]), { home: Object.assign(clone(catHomes[i])) })
                    delete ret.home.cat
                    return ret
                })

                expect(result.data).toStrictEqual(expectedResult)
                expect(result.links.current).toBe('?page=1&limit=20&sortBy=id:ASC&filter.home.countCat=$gt:0')
            })

            it('should return result sorted by a virtual column', async () => {
                const config: PaginateConfig<CatEntity> = {
                    sortableColumns: ['home.countCat'],
                    relations: ['home', 'home.naptimePillow.brand'],
                }
                const query: PaginateQuery = {
                    path: '',
                    sortBy: [['home.countCat', 'ASC']],
                }

                const result = await paginate<CatEntity>(query, catRepo, config)
                const expectedResult = [3, 4, 0, 1, 2].map((i) => {
                    const ret = clone(cats[i])
                    if (i < 3) {
                        ret.home = clone(catHomes[i])
                        ret.home.countCat = cats.filter((cat) => cat.id === ret.home.cat.id).length
                        delete ret.home.cat
                    } else {
                        ret.home = null
                    }
                    return ret
                })

                expect(result.data).toStrictEqual(expectedResult)
                expect(result.links.current).toBe('?page=1&limit=20&sortBy=home.countCat:ASC')
            })
        })
    }

    describe('cursor pagination', () => {
        it('should paginate using cursor with cursorColumn (id)', async () => {
            const config: PaginateConfig<CatEntity> = {
                sortableColumns: ['id', 'name'],
                cursorableColumns: ['id'],
                paginationType: PaginationType.CURSOR,
                defaultLimit: 2,
            }
            const query: PaginateQuery = {
                path: '',
                cursorColumn: 'id',
                cursorDirection: 'after',
            }

            const result = await paginate<CatEntity>(query, catRepo, config)

            expect(result.data).toStrictEqual(cats.slice(0, 2))
            expect(result.meta.firstCursor).toBe(cats[0].id.toString())
            expect(result.meta.lastCursor).toBe(cats[1].id.toString())
            expect(result.meta.itemsPerPage).toBe(2)
            expect(result.links.before).toBeUndefined()
            expect(result.links.next).toBe(
                `?limit=2&sortBy=id:ASC&cursor=${cats[1].id}&cursorColumn=id&cursorDirection=after`
            )
        })

        it('should paginate using cursor with specific cursor value', async () => {
            const config: PaginateConfig<CatEntity> = {
                sortableColumns: ['id', 'name'],
                cursorableColumns: ['id'],
                paginationType: PaginationType.CURSOR,
                defaultLimit: 2,
            }
            const query: PaginateQuery = {
                path: '',
                cursor: cats[1].id.toString(),
                cursorColumn: 'id',
                cursorDirection: 'after',
            }

            const result = await paginate<CatEntity>(query, catRepo, config)

            expect(result.data).toStrictEqual(cats.slice(2, 4))
            expect(result.meta.firstCursor).toBe(cats[2].id.toString())
            expect(result.meta.lastCursor).toBe(cats[3].id.toString())
            expect(result.links.before).toBe(
                `?limit=2&sortBy=id:ASC&cursor=${cats[2].id}&cursorColumn=id&cursorDirection=before`
            )
            expect(result.links.next).toBe(
                `?limit=2&sortBy=id:ASC&cursor=${cats[3].id}&cursorColumn=id&cursorDirection=after`
            )
        })

        it('should paginate using cursor with direction "before"', async () => {
            const config: PaginateConfig<CatEntity> = {
                sortableColumns: ['id', 'name'],
                cursorableColumns: ['id'],
                paginationType: PaginationType.CURSOR,
                defaultLimit: 2,
            }
            const query: PaginateQuery = {
                path: '',
                cursor: cats[3].id.toString(),
                cursorColumn: 'id',
                cursorDirection: 'before',
            }

            const result = await paginate<CatEntity>(query, catRepo, config)

            expect(result.data).toStrictEqual(cats.slice(1, 3).reverse())
            expect(result.meta.firstCursor).toBe(cats[2].id.toString())
            expect(result.meta.lastCursor).toBe(cats[1].id.toString())
            expect(result.links.before).toBe(
                `?limit=2&sortBy=id:DESC&cursor=${cats[2].id}&cursorColumn=id&cursorDirection=after`
            )
            expect(result.links.next).toBe(
                `?limit=2&sortBy=id:DESC&cursor=${cats[1].id}&cursorColumn=id&cursorDirection=before`
            )
        })

        it('should paginate using dynamic cursorColumn from query', async () => {
            const config: PaginateConfig<CatEntity> = {
                sortableColumns: ['id', 'name', 'age'],
                cursorableColumns: ['id', 'age'],
                paginationType: PaginationType.CURSOR,
                defaultLimit: 2,
            }
            const query: PaginateQuery = {
                path: '',
                cursor: '5',
                cursorColumn: 'age',
                cursorDirection: 'after',
            }

            const result = await paginate<CatEntity>(query, catRepo, config)

            expect(result.data).toStrictEqual([cats[0]]) // in case age > 5 (only 6)
            expect(result.meta.firstCursor).toBe(cats[0].age.toString())
            expect(result.meta.lastCursor).toBe(cats[0].age.toString())
            expect(result.links.before).toBe(
                `?limit=2&sortBy=age:ASC&cursor=${cats[0].age}&cursorColumn=age&cursorDirection=before`
            )
            expect(result.links.next).toBe(
                `?limit=2&sortBy=age:ASC&cursor=${cats[0].age}&cursorColumn=age&cursorDirection=after`
            )
        })

        it('should handle end of data with cursor pagination', async () => {
            const config: PaginateConfig<CatEntity> = {
                sortableColumns: ['id', 'name'],
                cursorableColumns: ['id'],
                paginationType: PaginationType.CURSOR,
                defaultLimit: 10,
            }
            const query: PaginateQuery = {
                path: '',
                cursor: cats[4].id.toString(),
                cursorColumn: 'id',
                cursorDirection: 'after',
            }

            const result = await paginate<CatEntity>(query, catRepo, config)

            expect(result.data).toStrictEqual([])
            expect(result.meta.firstCursor).toBeUndefined()
            expect(result.meta.lastCursor).toBeUndefined()
            expect(result.meta.itemsPerPage).toBe(0)
            expect(result.links.before).toBeUndefined()
            expect(result.links.next).toBeUndefined()
        })

        it('should work with filter and cursor pagination', async () => {
            const config: PaginateConfig<CatEntity> = {
                sortableColumns: ['id', 'name'],
                cursorableColumns: ['id'],
                paginationType: PaginationType.CURSOR,
                defaultLimit: 2,
                filterableColumns: {
                    color: [FilterOperator.EQ],
                },
            }
            const query: PaginateQuery = {
                path: '',
                cursor: undefined,
                cursorColumn: 'id',
                cursorDirection: 'after',
                filter: {
                    color: 'white',
                },
            }

            const result = await paginate<CatEntity>(query, catRepo, config)

            const whiteCats = cats.filter((cat) => cat.color === 'white')
            expect(result.data).toStrictEqual(whiteCats.slice(0, 2))
            expect(result.meta.firstCursor).toBe(whiteCats[0].id.toString())
            expect(result.meta.lastCursor).toBe(whiteCats[1].id.toString())
            expect(result.links.before).toBeUndefined()
            expect(result.links.next).toBe(
                `?limit=2&sortBy=id:ASC&filter.color=white&cursor=${whiteCats[1].id}&cursorColumn=id&cursorDirection=after`
            )
        })

        it('should throw error if cursorColumn is not in cursorableColumns', async () => {
            const config: PaginateConfig<CatEntity> = {
                sortableColumns: ['id', 'name'],
                cursorableColumns: ['id'],
                paginationType: PaginationType.CURSOR,
                defaultLimit: 2,
            }
            const query: PaginateQuery = {
                path: '',
                cursor: '5',
                cursorColumn: 'age',
                cursorDirection: 'after',
            }

            await expect(paginate<CatEntity>(query, catRepo, config)).rejects.toThrow(
                "Invalid cursorColumn 'age'. It must be one of: id"
            )
        })

        it('should throw error if cursorDirection is invalid', async () => {
            const config: PaginateConfig<CatEntity> = {
                sortableColumns: ['id', 'name'],
                cursorableColumns: ['id'],
                paginationType: PaginationType.CURSOR,
                defaultLimit: 2,
            }
            const query: PaginateQuery = {
                path: '',
                cursor: '1',
                cursorColumn: 'id',
                cursorDirection: 'invalid' as any,
            }

            await expect(paginate<CatEntity>(query, catRepo, config)).rejects.toThrow(
                "Invalid cursorDirection 'invalid'. It must be 'before' or 'after'"
            )
        })

        it('should handle date type cursor column', async () => {
            const config: PaginateConfig<CatEntity> = {
                sortableColumns: ['id'],
                cursorableColumns: ['lastVetVisit'],
                paginationType: PaginationType.CURSOR,
                defaultLimit: 2,
            }
            const query: PaginateQuery = {
                path: '',
                cursor: '2022-12-20T10:00:00.000Z', // Garfield's vet visit
                cursorColumn: 'lastVetVisit',
                cursorDirection: 'after',
            }

            const result = await paginate<CatEntity>(query, catRepo, config)

            // Should get Shadow's record (visited after Garfield)
            expect(result.data).toStrictEqual([cats[2]])
            expect(result.meta.firstCursor).toBe('2022-12-21T10:00:00.000Z')
            expect(result.meta.lastCursor).toBe('2022-12-21T10:00:00.000Z')
            expect(result.links.before).toBe(
                `?limit=2&sortBy=lastVetVisit:ASC&cursor=2022-12-21T10:00:00.000Z&cursorColumn=lastVetVisit&cursorDirection=before`
            )
            expect(result.links.next).toBe(
                `?limit=2&sortBy=lastVetVisit:ASC&cursor=2022-12-21T10:00:00.000Z&cursorColumn=lastVetVisit&cursorDirection=after`
            )
        })

        it('should handle date type cursor column with before direction', async () => {
            const config: PaginateConfig<CatEntity> = {
                sortableColumns: ['id'],
                cursorableColumns: ['lastVetVisit'],
                paginationType: PaginationType.CURSOR,
                defaultLimit: 2,
            }
            const query: PaginateQuery = {
                path: '',
                cursor: '2022-12-21T10:00:00.000Z', // Shadow's vet visit
                cursorColumn: 'lastVetVisit',
                cursorDirection: 'before',
            }

            const result = await paginate<CatEntity>(query, catRepo, config)

            // Should get Milo and Garfield's records (visited before Shadow)
            expect(result.data).toStrictEqual([cats[1], cats[0]]) // Reversed order due to 'before' direction
            expect(result.meta.firstCursor).toBe('2022-12-20T10:00:00.000Z')
            expect(result.meta.lastCursor).toBe('2022-12-19T10:00:00.000Z')
            expect(result.links.before).toBe(
                `?limit=2&sortBy=lastVetVisit:DESC&cursor=2022-12-20T10:00:00.000Z&cursorColumn=lastVetVisit&cursorDirection=after`
            )
            expect(result.links.next).toBe(
                `?limit=2&sortBy=lastVetVisit:DESC&cursor=2022-12-19T10:00:00.000Z&cursorColumn=lastVetVisit&cursorDirection=before`
            )
        })
    })
})<|MERGE_RESOLUTION|>--- conflicted
+++ resolved
@@ -4,6 +4,7 @@
 import { DataSource, In, Like, Repository, TypeORMError } from 'typeorm'
 import { BaseDataSourceOptions } from 'typeorm/data-source/BaseDataSourceOptions'
 import { CatHairEntity } from './__tests__/cat-hair.entity'
+import { CatHomePillowBrandEntity } from './__tests__/cat-home-pillow-brand.entity'
 import { CatHomePillowEntity } from './__tests__/cat-home-pillow.entity'
 import { CatHomeEntity } from './__tests__/cat-home.entity'
 import { CatToyEntity } from './__tests__/cat-toy.entity'
@@ -20,8 +21,7 @@
     OperatorSymbolToFunction,
     parseFilterToken,
 } from './filter'
-<<<<<<< HEAD
-import { PaginateConfig, Paginated, PaginationLimit, PaginationType, paginate } from './paginate'
+import { paginate, PaginateConfig, Paginated, PaginationLimit, PaginationType } from './paginate'
 
 // Disable debug logs during tests
 beforeAll(() => {
@@ -31,10 +31,6 @@
 afterAll(() => {
     jest.restoreAllMocks() // Restore default logger behavior
 })
-=======
-import { paginate, PaginateConfig, Paginated, PaginationLimit } from './paginate'
-import { CatHomePillowBrandEntity } from './__tests__/cat-home-pillow-brand.entity'
->>>>>>> d8598525
 
 const isoStringToDate = (isoString) => new Date(isoString)
 
