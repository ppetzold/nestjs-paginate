--- conflicted
+++ resolved
@@ -1406,11 +1406,7 @@
         const config: PaginateConfig<CatEntity> = {
             sortableColumns: ['id'],
             filterableColumns: {
-<<<<<<< HEAD
                 age: [FilterSuffix.NOT, FilterOperator.NULL],
-=======
-                age: [FilterOperator.NOT, FilterOperator.NULL],
->>>>>>> 9859216e
             },
         }
         const query: PaginateQuery = {
