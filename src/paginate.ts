import { Logger, ServiceUnavailableException } from '@nestjs/common'
import { mapKeys } from 'lodash'
import { stringify } from 'querystring'
import {
    Brackets,
    FindOperator,
    FindOptionsRelationByString,
    FindOptionsRelations,
    FindOptionsUtils,
    FindOptionsWhere,
    ObjectLiteral,
    Repository,
    SelectQueryBuilder,
} from 'typeorm'
import { WherePredicateOperator } from 'typeorm/query-builder/WhereClause'
import { OrmUtils } from 'typeorm/util/OrmUtils'
import { PaginateQuery } from './decorator'
import { FilterOperator, FilterSuffix, addFilter } from './filter'
import {
    Column,
    Order,
    RelationColumn,
    SortBy,
    checkIsEmbedded,
    checkIsRelation,
    extractVirtualProperty,
    fixColumnAlias,
    getPropertiesByColumnName,
    getQueryUrlComponents,
    includesAllPrimaryKeyColumns,
    isEntityKey,
    positiveNumberOrDefault,
} from './helper'

const logger: Logger = new Logger('nestjs-paginate')

export { FilterOperator, FilterSuffix }

export class Paginated<T> {
    data: T[]
    meta: {
        page: {
            number: number
            size: number
            totalItems: number
            totalPages: number
        }
        sort: string
        search: { query: string; fields: Column<T>[] }
        select: string[]
        filter?: {
            [column: string]: string | string[]
        }
    }
    links: {
        first?: string
        previous?: string
        current: string
        next?: string
        last?: string
    }
}

export enum PaginationType {
    LIMIT_AND_OFFSET = 'limit',
    TAKE_AND_SKIP = 'take',
}

export interface PaginateConfig<T> {
    relations?: FindOptionsRelations<T> | RelationColumn<T>[] | FindOptionsRelationByString
    sortableColumns: Column<T>[]
    nullSort?: 'first' | 'last'
    searchableColumns?: Column<T>[]
    // see https://github.com/microsoft/TypeScript/issues/29729 for (string & {})
    // eslint-disable-next-line @typescript-eslint/ban-types
    select?: (Column<T> | (string & {}))[]
    maxLimit?: number
    defaultSortBy?: SortBy<T>
    defaultLimit?: number
    where?: FindOptionsWhere<T> | FindOptionsWhere<T>[]
    filterableColumns?: {
        // see https://github.com/microsoft/TypeScript/issues/29729 for (string & {})
        // eslint-disable-next-line @typescript-eslint/ban-types
        [key in Column<T> | (string & {})]?: (FilterOperator | FilterSuffix)[] | true
    }
    loadEagerRelations?: boolean
    withDeleted?: boolean
    paginationType?: PaginationType
    relativePath?: boolean
    origin?: string
    ignoreSearchByInQueryParam?: boolean
    ignoreSelectInQueryParam?: boolean
}

export enum PaginationLimit {
    NO_PAGINATION = -1,
    COUNTER_ONLY = 0,
    DEFAULT_LIMIT = 20,
    DEFAULT_MAX_LIMIT = 100,
}

function generateWhereStatement<T>(
    queryBuilder: SelectQueryBuilder<T>,
    obj: FindOptionsWhere<T> | FindOptionsWhere<T>[]
) {
    const toTransform = Array.isArray(obj) ? obj : [obj]
    return toTransform.map((item) => flattenWhereAndTransform(queryBuilder, item).join(' AND ')).join(' OR ')
}

function flattenWhereAndTransform<T>(
    queryBuilder: SelectQueryBuilder<T>,
    obj: FindOptionsWhere<T>,
    separator = '.',
    parentKey = ''
) {
    return Object.entries(obj).flatMap(([key, value]) => {
        if (obj.hasOwnProperty(key)) {
            const joinedKey = parentKey ? `${parentKey}${separator}${key}` : key

            if (typeof value === 'object' && value !== null && !(value instanceof FindOperator)) {
                return flattenWhereAndTransform(queryBuilder, value as FindOptionsWhere<T>, separator, joinedKey)
            } else {
                const property = getPropertiesByColumnName(joinedKey)
                const { isVirtualProperty, query: virtualQuery } = extractVirtualProperty(queryBuilder, property)
                const isRelation = checkIsRelation(queryBuilder, property.propertyPath)
                const isEmbedded = checkIsEmbedded(queryBuilder, property.propertyPath)
                const alias = fixColumnAlias(
                    property,
                    queryBuilder.alias,
                    isRelation,
                    isVirtualProperty,
                    isEmbedded,
                    virtualQuery
                )
                const whereClause = queryBuilder['createWhereConditionExpression'](
                    queryBuilder['getWherePredicateCondition'](alias, value)
                )

                const allJoinedTables = queryBuilder.expressionMap.joinAttributes.reduce(
                    (acc, attr) => {
                        acc[attr.alias.name] = true
                        return acc
                    },
                    {} as Record<string, boolean>
                )

                const allTablesInPath = property.column.split('.').slice(0, -1)
                const tablesToJoin = allTablesInPath.map((table, idx) => {
                    if (idx === 0) {
                        return table
                    }
                    return [...allTablesInPath.slice(0, idx), table].join('.')
                })

                tablesToJoin.forEach((table) => {
                    const pathSplit = table.split('.')
                    const fullPath =
                        pathSplit.length === 1
                            ? ''
                            : `_${pathSplit
                                  .slice(0, -1)
                                  .map((p) => p + '_rel')
                                  .join('_')}`
                    const tableName = pathSplit[pathSplit.length - 1]
                    const tableAliasWithProperty = `${queryBuilder.alias}${fullPath}.${tableName}`
                    const joinTableAlias = `${queryBuilder.alias}${fullPath}_${tableName}_rel`

                    const baseTableAlias = allJoinedTables[joinTableAlias]

                    if (baseTableAlias) {
                        return
                    } else {
                        queryBuilder.leftJoin(tableAliasWithProperty, joinTableAlias)
                    }
                })

                return whereClause
            }
        }
    })
}

export function isRepository<T>(repo: unknown): repo is Repository<T> {
    return !!(repo as { manager: unknown }).manager
}

export async function paginate<T extends ObjectLiteral>(
    query: PaginateQuery,
    repo: Repository<T> | SelectQueryBuilder<T>,
    config: PaginateConfig<T>
): Promise<Paginated<T>> {
    const page = positiveNumberOrDefault(query.page, 1, 1)

    const defaultLimit = config.defaultLimit || PaginationLimit.DEFAULT_LIMIT
    const maxLimit = config.maxLimit || PaginationLimit.DEFAULT_MAX_LIMIT

    const isPaginated = !(
        query.limit === PaginationLimit.COUNTER_ONLY ||
        (query.limit === PaginationLimit.NO_PAGINATION && maxLimit === PaginationLimit.NO_PAGINATION)
    )

    const limit =
        query.limit === PaginationLimit.COUNTER_ONLY
            ? PaginationLimit.COUNTER_ONLY
            : isPaginated
            ? query.limit === PaginationLimit.NO_PAGINATION || maxLimit === PaginationLimit.NO_PAGINATION
                ? defaultLimit
                : Math.min(query.limit ?? defaultLimit, maxLimit)
            : defaultLimit

    const sortBy = [] as SortBy<T>
    const searchBy: Column<T>[] = []

    let [items, totalItems]: [T[], number] = [[], 0]

    const queryBuilder = isRepository(repo) ? repo.createQueryBuilder('__root') : repo

    if (isRepository(repo) && !config.relations && config.loadEagerRelations === true) {
        if (!config.relations) {
            FindOptionsUtils.joinEagerRelations(queryBuilder, queryBuilder.alias, repo.metadata)
        }
    }

    if (isPaginated) {
        // Allow user to choose between limit/offset and take/skip.
        // However, using limit/offset can cause problems when joining one-to-many etc.
        if (config.paginationType === PaginationType.LIMIT_AND_OFFSET) {
            queryBuilder.limit(limit).offset((page - 1) * limit)
        } else {
            queryBuilder.take(limit).skip((page - 1) * limit)
        }
    }

    if (config.relations) {
        const relations = Array.isArray(config.relations)
            ? OrmUtils.propertyPathsToTruthyObject(config.relations)
            : config.relations
        const createQueryBuilderRelations = (
            prefix: string,
            relations: FindOptionsRelations<T> | RelationColumn<T>[],
            alias?: string
        ) => {
            Object.keys(relations).forEach((relationName) => {
                // eslint-disable-next-line @typescript-eslint/no-non-null-assertion
                const relationSchema = relations![relationName]!

                queryBuilder.leftJoinAndSelect(
                    `${alias ?? prefix}.${relationName}`,
                    `${alias ?? prefix}_${relationName}_rel`
                )

                if (typeof relationSchema === 'object') {
                    createQueryBuilderRelations(relationName, relationSchema, `${alias ?? prefix}_${relationName}_rel`)
                }
            })
        }
        createQueryBuilderRelations(queryBuilder.alias, relations)
    }

    const dbType = (repo instanceof Repository ? repo.manager : repo).connection.options.type
    const isMariaDbOrMySql = (dbType: string) => dbType === 'mariadb' || dbType === 'mysql'
    const isMMDb = isMariaDbOrMySql(dbType)

    let nullSort: string | undefined
    if (config.nullSort) {
        if (isMMDb) {
            nullSort = config.nullSort === 'last' ? 'IS NULL' : 'IS NOT NULL'
        } else {
            nullSort = config.nullSort === 'last' ? 'NULLS LAST' : 'NULLS FIRST'
        }
    }

    if (config.sortableColumns.length < 1) {
        const message = "Missing required 'sortableColumns' config."
        logger.debug(message)
        throw new ServiceUnavailableException(message)
    }

    if (query.sortBy) {
        for (const order of query.sortBy) {
            if (isEntityKey(config.sortableColumns, order[0]) && ['ASC', 'DESC'].includes(order[1])) {
                sortBy.push(order as Order<T>)
            }
        }
    }

    if (!sortBy.length) {
        sortBy.push(...(config.defaultSortBy || [[config.sortableColumns[0], 'ASC']]))
    }

    for (const order of sortBy) {
        const columnProperties = getPropertiesByColumnName(order[0])
        const { isVirtualProperty } = extractVirtualProperty(queryBuilder, columnProperties)
        const isRelation = checkIsRelation(queryBuilder, columnProperties.propertyPath)
        const isEmbeded = checkIsEmbedded(queryBuilder, columnProperties.propertyPath)
        let alias = fixColumnAlias(columnProperties, queryBuilder.alias, isRelation, isVirtualProperty, isEmbeded)

        if (isMMDb) {
            if (isVirtualProperty) {
                alias = `\`${alias}\``
            }
            if (nullSort) {
                queryBuilder.addOrderBy(`${alias} ${nullSort}`)
            }
            queryBuilder.addOrderBy(alias, order[1])
        } else {
            if (isVirtualProperty) {
                alias = `"${alias}"`
            }
            queryBuilder.addOrderBy(alias, order[1], nullSort as 'NULLS FIRST' | 'NULLS LAST' | undefined)
        }
    }

    // When we partial select the columns (main or relation) we must add the primary key column otherwise
    // typeorm will not be able to map the result.
    let selectParams =
        config.select && query.select && !config.ignoreSelectInQueryParam
            ? config.select.filter((column) => query.select.includes(column))
            : config.select
    if (!includesAllPrimaryKeyColumns(queryBuilder, query.select)) {
        selectParams = config.select
    }
    if (selectParams?.length > 0 && includesAllPrimaryKeyColumns(queryBuilder, selectParams)) {
        const cols: string[] = selectParams.reduce((cols, currentCol) => {
            const columnProperties = getPropertiesByColumnName(currentCol)
            const isRelation = checkIsRelation(queryBuilder, columnProperties.propertyPath)
            cols.push(fixColumnAlias(columnProperties, queryBuilder.alias, isRelation))
            return cols
        }, [])
        queryBuilder.select(cols)
    }

    if (config.where && repo instanceof Repository) {
        const baseWhereStr = generateWhereStatement(queryBuilder, config.where)
        queryBuilder.andWhere(`(${baseWhereStr})`)
    }

    if (config.withDeleted) {
        queryBuilder.withDeleted()
    }

    if (config.searchableColumns) {
        if (query.searchBy && !config.ignoreSearchByInQueryParam) {
            for (const column of query.searchBy) {
                if (isEntityKey(config.searchableColumns, column)) {
                    searchBy.push(column)
                }
            }
        } else {
            searchBy.push(...config.searchableColumns)
        }
    }

    if (query.search && searchBy.length) {
        queryBuilder.andWhere(
            new Brackets((qb: SelectQueryBuilder<T>) => {
                for (const column of searchBy) {
                    const property = getPropertiesByColumnName(column)
                    const { isVirtualProperty, query: virtualQuery } = extractVirtualProperty(qb, property)
                    const isRelation = checkIsRelation(qb, property.propertyPath)
                    const isEmbeded = checkIsEmbedded(qb, property.propertyPath)
                    const alias = fixColumnAlias(
                        property,
                        qb.alias,
                        isRelation,
                        isVirtualProperty,
                        isEmbeded,
                        virtualQuery
                    )

                    const condition: WherePredicateOperator = {
                        operator: 'ilike',
                        parameters: [alias, `:${property.column}`],
                    }

                    if (['postgres', 'cockroachdb'].includes(queryBuilder.connection.options.type)) {
                        condition.parameters[0] = `CAST(${condition.parameters[0]} AS text)`
                    }

                    qb.orWhere(qb['createWhereConditionExpression'](condition), {
                        [property.column]: `%${query.search}%`,
                    })
                }
            })
        )
    }

    if (query.filter) {
        addFilter(queryBuilder, query, config.filterableColumns)
    }

    if (query.limit === PaginationLimit.COUNTER_ONLY) {
        totalItems = await queryBuilder.getCount()
    } else if (isPaginated) {
        ;[items, totalItems] = await queryBuilder.getManyAndCount()
    } else {
        items = await queryBuilder.getMany()
    }

    let path: string
    const { queryOrigin, queryPath } = getQueryUrlComponents(query.path)
    if (config.relativePath) {
        path = queryPath
    } else if (config.origin) {
        path = config.origin + queryPath
    } else {
        path = queryOrigin + queryPath
    }

    const sortByQuery = '&sort=' + sortBy.map((order) => `${order[1] === 'DESC' ? '-' : ''}${order[0]}`).join(',')
    const searchQuery = query.search ? `&@search[query]=${query.search}` : ''

    const searchByQuery =
        query.searchBy && searchBy.length && !config.ignoreSearchByInQueryParam
            ? searchBy.map((column) => `&@search[fields]=${column}`).join('')
            : ''

    // Only expose select in meta data if query select differs from config select
    const isQuerySelected = selectParams?.length !== config.select?.length
    const selectQuery = isQuerySelected ? `&select=${selectParams.join(',')}` : ''

    const filterQuery = query.filter
        ? '&' +
          stringify(
              mapKeys(query.filter, (_param, name) => `filter[${name}]`),
              '&',
              '=',
              { encodeURIComponent: (str) => str }
          )
        : ''

    const options = `&page[size]=${limit}${sortByQuery}${searchQuery}${searchByQuery}${selectQuery}${filterQuery}`

    const buildLink = (p: number): string => path + '?page[number]=' + p + options

    const totalPages = isPaginated ? Math.ceil(totalItems / limit) : 1

    const results: Paginated<T> = {
        data: items,
        meta: {
            page: {
                number: page,
<<<<<<< HEAD
                size: isPaginated ? limit : items.length,
                totalItems: isPaginated ? totalItems : items.length,
=======
                size: limit === PaginationLimit.COUNTER_ONLY ? totalItems : isPaginated ? limit : items.length,
                totalItems: totalItems: limit === PaginationLimit.COUNTER_ONLY || isPaginated ? totalItems : items.length,
>>>>>>> 6e4c13a2
                totalPages,
            },
            sort: sortBy.map((order) => (order[1] == 'DESC' ? '-' : '') + order[0]).join(','),
            search: {
                query: query.search,
                fields: query.search ? searchBy : undefined,
            },
            select: isQuerySelected ? selectParams : undefined,
            filter: query.filter,
        },
        links: {
            first: page == 1 ? undefined : buildLink(1),
            previous: page - 1 < 1 ? undefined : buildLink(page - 1),
            current: buildLink(page),
            next: page + 1 > totalPages ? undefined : buildLink(page + 1),
            last: page == totalPages || !totalItems ? undefined : buildLink(totalPages),
        },
    }

    return Object.assign(new Paginated<T>(), results)
}<|MERGE_RESOLUTION|>--- conflicted
+++ resolved
@@ -440,13 +440,8 @@
         meta: {
             page: {
                 number: page,
-<<<<<<< HEAD
-                size: isPaginated ? limit : items.length,
-                totalItems: isPaginated ? totalItems : items.length,
-=======
                 size: limit === PaginationLimit.COUNTER_ONLY ? totalItems : isPaginated ? limit : items.length,
                 totalItems: totalItems: limit === PaginationLimit.COUNTER_ONLY || isPaginated ? totalItems : items.length,
->>>>>>> 6e4c13a2
                 totalPages,
             },
             sort: sortBy.map((order) => (order[1] == 'DESC' ? '-' : '') + order[0]).join(','),
