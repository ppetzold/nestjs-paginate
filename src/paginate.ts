--- conflicted
+++ resolved
@@ -179,15 +179,11 @@
     return token
 }
 
-<<<<<<< HEAD
-function parseFilter<T>(query: PaginateQuery, config: PaginateConfig<T>) {
-    const filter: { [columnName: string]: { comparator: FilterComparator; findOperator: FindOperator<string> }[] } = {}
-=======
-type Filter = { [columnName: string]: FindOperator<string> }
-
-function parseFilter<T>(query: PaginateQuery, config: PaginateConfig<T>): Filter {
-    const filter: Filter = {}
->>>>>>> 09a89441
+type Filter = { comparator: FilterComparator; findOperator: FindOperator<string> }
+type ColumnsFilters = { [columnName: string]: Filter[] }
+
+function parseFilter<T>(query: PaginateQuery, config: PaginateConfig<T>): ColumnsFilters {
+    const filter: ColumnsFilters = {}
     let filterableColumns = config.filterableColumns
     if (filterableColumns === undefined) {
         logger.debug("No 'filterableColumns' given, ignoring filters.")
@@ -310,8 +306,8 @@
             case 'between':
                 condition_params = [alias, `:${column}_from`, `:${column}_to`]
                 params = {
-                    [column + '_from']: filter[column].value[0],
-                    [column + '_to']: filter[column].value[1],
+                    [column + '_from']: filter.findOperator.value[0],
+                    [column + '_to']: filter.findOperator.value[1],
                 }
                 break
             case 'in':
@@ -373,7 +369,7 @@
 ): WherePredicateOperator {
     return qb['getWherePredicateCondition'](
         isVirtualProperty ? column : alias,
-        filter[column]
+        filter.findOperator
     ) as WherePredicateOperator
 }
 
@@ -381,19 +377,24 @@
     qb: SelectQueryBuilder<unknown>,
     column: string,
     properties: ColumnProperties,
-    filter: Filter,
+    filter: ColumnsFilters,
     isRelation: boolean,
     isVirtualProperty: boolean,
     query?: ColumnMetadata['query']
 ) {
-    const alias = fixColumnAlias(properties, qb.alias, isRelation, isVirtualProperty, query)
-    const condition = generatePredicateCondition(qb, column, filter, alias, isVirtualProperty)
-
-    const parameters = fixQueryParam(alias, column, filter, condition, {
-        [column]: filter[column].value,
+    filter[column].forEach((cFilter, index) => {
+        const columnNamePerIteration = `${column}${index}`
+        const alias = fixColumnAlias(properties, qb.alias, isRelation, isVirtualProperty, query)
+        const condition = generatePredicateCondition(qb, column, cFilter, alias, isVirtualProperty)
+        const parameters = fixQueryParam(alias, columnNamePerIteration, cFilter, condition, {
+            [column]: cFilter.findOperator.value,
+        })
+        if (cFilter.comparator === FilterComparator.OR) {
+            qb.orWhere(qb['createWhereConditionExpression'](condition), parameters)
+        } else {
+            qb.andWhere(qb['createWhereConditionExpression'](condition), parameters)
+        }
     })
-
-    qb.andWhere(qb['createWhereConditionExpression'](condition), parameters)
 }
 
 export async function paginate<T extends ObjectLiteral>(
@@ -544,84 +545,11 @@
 
     if (query.filter) {
         const filter = parseFilter(query, config)
-<<<<<<< HEAD
-        //  console.log(filter)
         for (const column in filter) {
-            const propertyPath = (column as string).split('.')
+            const columnProperties = getPropertiesByColumnName(column)
+            const { isVirtualProperty, query: virtualQuery } = extractVirtualProperty(queryBuilder, columnProperties)
             queryBuilder.andWhere(
                 new Brackets((qb: SelectQueryBuilder<T>) => {
-                    //  console.log(filter[column])
-                    filter[column].forEach((cFilter, index) => {
-                        if (propertyPath.length > 1) {
-                            const columnNamePerIteration = `${column}${index}`
-
-                            let parameters = {
-                                [columnNamePerIteration]: cFilter.findOperator.value,
-                            }
-                            // TODO: refactor below
-                            const isRelation = qb.expressionMap.mainAlias.metadata.hasRelationWithPropertyPath(
-                                propertyPath[0]
-                            )
-                            const alias = isRelation ? `${qb.alias}_${column}` : `${qb.alias}.${column}`
-
-                            const condition = qb['getWherePredicateCondition'](
-                                alias,
-                                cFilter.findOperator
-                            ) as WherePredicateOperator
-
-                            if (condition.operator === 'between') {
-                                condition.parameters = [
-                                    alias,
-                                    `:${columnNamePerIteration}_from`,
-                                    `:${columnNamePerIteration}_to`,
-                                ]
-                                parameters = {
-                                    [`${columnNamePerIteration}_from`]: cFilter.findOperator.value[0],
-                                    [`${columnNamePerIteration}_to`]: cFilter.findOperator.value[1],
-                                }
-                            } else if (condition.operator === 'in') {
-                                condition.parameters = [alias, `:...${columnNamePerIteration}`]
-                            } else {
-                                condition.parameters = [alias, `:${columnNamePerIteration}`]
-                            }
-
-                            //  console.log('cFilter', cFilter)
-                            //  console.log('filter[column]', filter[column])
-                            //  console.log('condition', condition)
-                            //  console.log('parameters', parameters)
-                            //  console.log('------------------')
-
-                            if (cFilter.comparator === FilterComparator.OR) {
-                                qb.orWhere(qb['createWhereConditionExpression'](condition), parameters)
-                            } else {
-                                qb.andWhere(qb['createWhereConditionExpression'](condition), parameters)
-                            }
-                        } else {
-                            //  console.log('cFilter', cFilter)
-                            //  console.log('------------------')
-                            if (cFilter.comparator === FilterComparator.OR) {
-                                qb.orWhere({
-                                    [column]: cFilter.findOperator,
-                                })
-                            } else {
-                                qb.andWhere({
-                                    [column]: cFilter.findOperator,
-                                })
-                            }
-                        }
-                    })
-                })
-            )
-        }
-=======
-        queryBuilder.andWhere(
-            new Brackets((qb: SelectQueryBuilder<T>) => {
-                for (const column in filter) {
-                    const columnProperties = getPropertiesByColumnName(column)
-                    const { isVirtualProperty, query: virtualQuery } = extractVirtualProperty(
-                        queryBuilder,
-                        columnProperties
-                    )
                     addWhereCondition(
                         qb,
                         column,
@@ -631,10 +559,9 @@
                         isVirtualProperty,
                         virtualQuery
                     )
-                }
-            })
-        )
->>>>>>> 09a89441
+                })
+            )
+        }
     }
 
     if (isPaginated) {
