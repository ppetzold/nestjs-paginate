import { Repository, SelectQueryBuilder, Brackets, FindOptionsWhere, ObjectLiteral } from 'typeorm'
import { PaginateQuery } from './decorator'
import { ServiceUnavailableException, Logger } from '@nestjs/common'
import { mapKeys } from 'lodash'
import { stringify } from 'querystring'
import { WherePredicateOperator } from 'typeorm/query-builder/WhereClause'
import {
    checkIsRelation,
    checkIsEmbedded,
    Column,
    extractVirtualProperty,
    fixColumnAlias,
    getPropertiesByColumnName,
    Order,
    positiveNumberOrDefault,
    RelationColumn,
    SortBy,
} from './helper'
import { FilterOperator, FilterSuffix } from './operator'
import { addFilter } from './filter'

const logger: Logger = new Logger('nestjs-paginate')

export class Paginated<T> {
    data: T[]
    meta: {
        itemsPerPage: number
        totalItems: number
        currentPage: number
        totalPages: number
        sortBy: SortBy<T>
        searchBy: Column<T>[]
        search: string
        filter?: { [column: string]: string | string[] }
    }
    links: {
        first?: string
        previous?: string
        current: string
        next?: string
        last?: string
    }
}

export interface PaginateConfig<T> {
    relations?: RelationColumn<T>[]
    sortableColumns: Column<T>[]
    nullSort?: 'first' | 'last'
    searchableColumns?: Column<T>[]
    select?: Column<T>[]
    maxLimit?: number
    defaultSortBy?: SortBy<T>
    defaultLimit?: number
    where?: FindOptionsWhere<T> | FindOptionsWhere<T>[]
    filterableColumns?: {
        [key in Column<T>]?: (FilterOperator | FilterSuffix)[]
    }
    withDeleted?: boolean
    relativePath?: boolean
    origin?: string
}

export const DEFAULT_MAX_LIMIT = 100
export const DEFAULT_LIMIT = 20
export const NO_PAGINATION = 0

export async function paginate<T extends ObjectLiteral>(
    query: PaginateQuery,
    repo: Repository<T> | SelectQueryBuilder<T>,
    config: PaginateConfig<T>
): Promise<Paginated<T>> {
    const page = positiveNumberOrDefault(query.page, 1, 1)

    const defaultLimit = config.defaultLimit || DEFAULT_LIMIT
    const maxLimit = positiveNumberOrDefault(config.maxLimit, DEFAULT_MAX_LIMIT)
    const queryLimit = positiveNumberOrDefault(query.limit, defaultLimit)

    const isPaginated = !(queryLimit === NO_PAGINATION && maxLimit === NO_PAGINATION)

    const limit = isPaginated ? Math.min(queryLimit || defaultLimit, maxLimit || DEFAULT_MAX_LIMIT) : NO_PAGINATION

    const sortBy = [] as SortBy<T>
    const searchBy: Column<T>[] = []
    let path: string

    const r = new RegExp('^(?:[a-z+]+:)?//', 'i')
    let queryOrigin = ''
    let queryPath = ''
    if (r.test(query.path)) {
        const url = new URL(query.path)
        queryOrigin = url.origin
        queryPath = url.pathname
    } else {
        queryPath = query.path
    }

    if (config.relativePath) {
        path = queryPath
    } else if (config.origin) {
        path = config.origin + queryPath
    } else {
        path = queryOrigin + queryPath
    }

    function isEntityKey(entityColumns: Column<T>[], column: string): column is Column<T> {
        return !!entityColumns.find((c) => c === column)
    }

    if (config.sortableColumns.length < 1) {
        logger.debug("Missing required 'sortableColumns' config.")
        throw new ServiceUnavailableException()
    }

    if (query.sortBy) {
        for (const order of query.sortBy) {
            if (isEntityKey(config.sortableColumns, order[0]) && ['ASC', 'DESC'].includes(order[1])) {
                sortBy.push(order as Order<T>)
            }
        }
    }

    if (!sortBy.length) {
        sortBy.push(...(config.defaultSortBy || [[config.sortableColumns[0], 'ASC']]))
    }

    if (config.searchableColumns) {
        if (query.searchBy) {
            for (const column of query.searchBy) {
                if (isEntityKey(config.searchableColumns, column)) {
                    searchBy.push(column)
                }
            }
        } else {
            searchBy.push(...config.searchableColumns)
        }
    }

    let [items, totalItems]: [T[], number] = [[], 0]

    const queryBuilder = repo instanceof Repository ? repo.createQueryBuilder('e') : repo

    if (isPaginated) {
        // Switch from take and skip to limit and offset
        // due to this problem https://github.com/typeorm/typeorm/issues/5670
        // (anyway this creates more clean query without double dinstict)
        // queryBuilder.limit(limit).offset((page - 1) * limit)
        queryBuilder.take(limit).skip((page - 1) * limit)
    }

    if (config.relations?.length) {
        config.relations.forEach((relation) => {
            queryBuilder.leftJoinAndSelect(`${queryBuilder.alias}.${relation}`, `${queryBuilder.alias}_${relation}`)
        })
    }

    let nullSort: 'NULLS LAST' | 'NULLS FIRST' | undefined = undefined
    if (config.nullSort) {
        nullSort = config.nullSort === 'last' ? 'NULLS LAST' : 'NULLS FIRST'
    }

    for (const order of sortBy) {
        const columnProperties = getPropertiesByColumnName(order[0])
        const { isVirtualProperty } = extractVirtualProperty(queryBuilder, columnProperties)
        const isRelation = checkIsRelation(queryBuilder, columnProperties.propertyPath)
<<<<<<< HEAD
        const alias = fixColumnAlias(columnProperties, queryBuilder.alias, isRelation, isVirtualProperty)
=======
        const isEmbeded = checkIsEmbedded(queryBuilder, columnProperties.propertyPath)
        const alias = fixColumnAlias(columnProperties, queryBuilder.alias, isRelation, isVirtualProperty, isEmbeded)
>>>>>>> 269ba86d
        queryBuilder.addOrderBy(alias, order[1], nullSort)
    }

    // When we partial select the columns (main or relation) we must add the primary key column otherwise
    // typeorm will not be able to map the result TODO: write it in the docs
    const selectParams = config.select || query.select
    if (selectParams?.length > 0) {
        const cols: string[] = selectParams.reduce((cols, currentCol) => {
            if (query.select?.includes(currentCol) ?? true) {
                const columnProperties = getPropertiesByColumnName(currentCol)
                const isRelation = checkIsRelation(queryBuilder, columnProperties.propertyPath)
                // here we can avoid to manually fix and add the query of virtual columns
                cols.push(fixColumnAlias(columnProperties, queryBuilder.alias, isRelation))
            }
            return cols
        }, [])
        queryBuilder.select(cols)
    }

    if (config.where) {
        queryBuilder.andWhere(new Brackets((qb) => qb.andWhere(config.where)))
    }

    if (config.withDeleted) {
        queryBuilder.withDeleted()
    }

    if (query.search && searchBy.length) {
        queryBuilder.andWhere(
            new Brackets((qb: SelectQueryBuilder<T>) => {
                for (const column of searchBy) {
                    const property = getPropertiesByColumnName(column)
                    const { isVirtualProperty, query: virtualQuery } = extractVirtualProperty(qb, property)
                    const isRelation = checkIsRelation(qb, property.propertyPath)
                    const isEmbeded = checkIsEmbedded(qb, property.propertyPath)
                    const alias = fixColumnAlias(
                        property,
                        qb.alias,
                        isRelation,
                        isVirtualProperty,
                        isEmbeded,
                        virtualQuery
                    )
                    const condition: WherePredicateOperator = {
                        operator: 'ilike',
                        parameters: [alias, `:${column}`],
                    }

                    if (['postgres', 'cockroachdb'].includes(queryBuilder.connection.options.type)) {
                        condition.parameters[0] += '::text'
                    }

                    qb.orWhere(qb['createWhereConditionExpression'](condition), {
                        [column]: `%${query.search}%`,
                    })
                }
            })
        )
    }

    if (query.filter) {
        addFilter(queryBuilder, query, config.filterableColumns)
    }

    if (isPaginated) {
        ;[items, totalItems] = await queryBuilder.getManyAndCount()
    } else {
        items = await queryBuilder.getMany()
    }

    const sortByQuery = sortBy.map((order) => `&sortBy=${order.join(':')}`).join('')
    const searchQuery = query.search ? `&search=${query.search}` : ''

    const searchByQuery =
        query.searchBy && searchBy.length ? searchBy.map((column) => `&searchBy=${column}`).join('') : ''

    const filterQuery = query.filter
        ? '&' +
          stringify(
              mapKeys(query.filter, (_param, name) => 'filter.' + name),
              '&',
              '=',
              { encodeURIComponent: (str) => str }
          )
        : ''

    const options = `&limit=${limit}${sortByQuery}${searchQuery}${searchByQuery}${filterQuery}`

    const buildLink = (p: number): string => path + '?page=' + p + options

    const totalPages = isPaginated ? Math.ceil(totalItems / limit) : 1

    const results: Paginated<T> = {
        data: items,
        meta: {
            itemsPerPage: isPaginated ? limit : items.length,
            totalItems: isPaginated ? totalItems : items.length,
            currentPage: page,
            totalPages,
            sortBy,
            search: query.search,
            searchBy: query.search ? searchBy : undefined,
            filter: query.filter,
        },
        links: {
            first: page == 1 ? undefined : buildLink(1),
            previous: page - 1 < 1 ? undefined : buildLink(page - 1),
            current: buildLink(page),
            next: page + 1 > totalPages ? undefined : buildLink(page + 1),
            last: page == totalPages || !totalItems ? undefined : buildLink(totalPages),
        },
    }

    return Object.assign(new Paginated<T>(), results)
}<|MERGE_RESOLUTION|>--- conflicted
+++ resolved
@@ -162,12 +162,8 @@
         const columnProperties = getPropertiesByColumnName(order[0])
         const { isVirtualProperty } = extractVirtualProperty(queryBuilder, columnProperties)
         const isRelation = checkIsRelation(queryBuilder, columnProperties.propertyPath)
-<<<<<<< HEAD
-        const alias = fixColumnAlias(columnProperties, queryBuilder.alias, isRelation, isVirtualProperty)
-=======
         const isEmbeded = checkIsEmbedded(queryBuilder, columnProperties.propertyPath)
         const alias = fixColumnAlias(columnProperties, queryBuilder.alias, isRelation, isVirtualProperty, isEmbeded)
->>>>>>> 269ba86d
         queryBuilder.addOrderBy(alias, order[1], nullSort)
     }
 
