import { Logger, ServiceUnavailableException } from '@nestjs/common'
import { mapKeys } from 'lodash'
import { stringify } from 'querystring'
import { Brackets, FindOptionsUtils, FindOptionsWhere, ObjectLiteral, Repository, SelectQueryBuilder } from 'typeorm'
import { WherePredicateOperator } from 'typeorm/query-builder/WhereClause'
import { PaginateQuery } from './decorator'
import { addFilter, FilterOperator, FilterSuffix } from './filter'
import {
    checkIsEmbedded,
    checkIsRelation,
    Column,
    createRelationSchema,
    extractVirtualProperty,
    fixColumnAlias,
    getPropertiesByColumnName,
    getQueryUrlComponents,
    includesAllPrimaryKeyColumns,
    isEntityKey,
    isFindOperator,
    isRepository,
    JoinMethod,
    MappedColumns,
    mergeRelationSchema,
    Order,
    positiveNumberOrDefault,
    RelationSchema,
    RelationSchemaInput,
    SortBy,
} from './helper'

const logger: Logger = new Logger('nestjs-paginate')

export { FilterOperator, FilterSuffix }

export class Paginated<T> {
    data: T[]
    meta: {
        itemsPerPage: number
        totalItems: number
        currentPage: number
        totalPages: number
        sortBy: SortBy<T>
        searchBy: Column<T>[]
        search: string
        select: string[]
        filter?: {
            [column: string]: string | string[]
        }
    }
    links: {
        first?: string
        previous?: string
        current: string
        next?: string
        last?: string
    }
}

export enum PaginationType {
    LIMIT_AND_OFFSET = 'limit',
    TAKE_AND_SKIP = 'take',
}

// We use (string & {}) to maintain autocomplete while allowing any string
// see https://github.com/microsoft/TypeScript/issues/29729
export interface PaginateConfig<T> {
    relations?: RelationSchemaInput<T>
    sortableColumns: Column<T>[]
    nullSort?: 'first' | 'last'
    searchableColumns?: Column<T>[]
    // eslint-disable-next-line @typescript-eslint/ban-types
    select?: (Column<T> | (string & {}))[]
    maxLimit?: number
    defaultSortBy?: SortBy<T>
    defaultLimit?: number
    where?: FindOptionsWhere<T> | FindOptionsWhere<T>[]
    filterableColumns?: Partial<MappedColumns<T, (FilterOperator | FilterSuffix)[] | true>>
    loadEagerRelations?: boolean
    withDeleted?: boolean
    paginationType?: PaginationType
    relativePath?: boolean
    origin?: string
    ignoreSearchByInQueryParam?: boolean
    ignoreSelectInQueryParam?: boolean
<<<<<<< HEAD
    defaultJoinMethod?: JoinMethod
    joinMethods?: Partial<MappedColumns<T, JoinMethod>>
=======
    multiWordSearch?: boolean
>>>>>>> ca36807f
}

export enum PaginationLimit {
    NO_PAGINATION = -1,
    COUNTER_ONLY = 0,
    DEFAULT_LIMIT = 20,
    DEFAULT_MAX_LIMIT = 100,
}

function generateWhereStatement<T>(
    queryBuilder: SelectQueryBuilder<T>,
    obj: FindOptionsWhere<T> | FindOptionsWhere<T>[]
) {
    const toTransform = Array.isArray(obj) ? obj : [obj]
    return toTransform.map((item) => flattenWhereAndTransform(queryBuilder, item).join(' AND ')).join(' OR ')
}

function flattenWhereAndTransform<T>(
    queryBuilder: SelectQueryBuilder<T>,
    obj: FindOptionsWhere<T>,
    separator = '.',
    parentKey = ''
) {
    return Object.entries(obj).flatMap(([key, value]) => {
        if (obj.hasOwnProperty(key)) {
            const joinedKey = parentKey ? `${parentKey}${separator}${key}` : key

            if (typeof value === 'object' && value !== null && !isFindOperator(value)) {
                return flattenWhereAndTransform(queryBuilder, value as FindOptionsWhere<T>, separator, joinedKey)
            } else {
                const property = getPropertiesByColumnName(joinedKey)
                const { isVirtualProperty, query: virtualQuery } = extractVirtualProperty(queryBuilder, property)
                const isRelation = checkIsRelation(queryBuilder, property.propertyPath)
                const isEmbedded = checkIsEmbedded(queryBuilder, property.propertyPath)
                const alias = fixColumnAlias(
                    property,
                    queryBuilder.alias,
                    isRelation,
                    isVirtualProperty,
                    isEmbedded,
                    virtualQuery
                )
                const whereClause = queryBuilder['createWhereConditionExpression'](
                    queryBuilder['getWherePredicateCondition'](alias, value)
                )

                const allJoinedTables = queryBuilder.expressionMap.joinAttributes.reduce(
                    (acc, attr) => {
                        acc[attr.alias.name] = true
                        return acc
                    },
                    {} as Record<string, boolean>
                )

                const allTablesInPath = property.column.split('.').slice(0, -1)
                const tablesToJoin = allTablesInPath.map((table, idx) => {
                    if (idx === 0) {
                        return table
                    }
                    return [...allTablesInPath.slice(0, idx), table].join('.')
                })

                tablesToJoin.forEach((table) => {
                    const pathSplit = table.split('.')
                    const fullPath =
                        pathSplit.length === 1
                            ? ''
                            : `_${pathSplit
                                  .slice(0, -1)
                                  .map((p) => p + '_rel')
                                  .join('_')}`
                    const tableName = pathSplit[pathSplit.length - 1]
                    const tableAliasWithProperty = `${queryBuilder.alias}${fullPath}.${tableName}`
                    const joinTableAlias = `${queryBuilder.alias}${fullPath}_${tableName}_rel`

                    const baseTableAlias = allJoinedTables[joinTableAlias]

                    if (baseTableAlias) {
                        return
                    } else {
                        queryBuilder.leftJoin(tableAliasWithProperty, joinTableAlias)
                    }
                })

                return whereClause
            }
        }
    })
}

export async function paginate<T extends ObjectLiteral>(
    query: PaginateQuery,
    repo: Repository<T> | SelectQueryBuilder<T>,
    config: PaginateConfig<T>
): Promise<Paginated<T>> {
    const page = positiveNumberOrDefault(query.page, 1, 1)

    const defaultLimit = config.defaultLimit || PaginationLimit.DEFAULT_LIMIT
    const maxLimit = config.maxLimit || PaginationLimit.DEFAULT_MAX_LIMIT

    const isPaginated = !(
        query.limit === PaginationLimit.COUNTER_ONLY ||
        (query.limit === PaginationLimit.NO_PAGINATION && maxLimit === PaginationLimit.NO_PAGINATION)
    )

    const limit =
        query.limit === PaginationLimit.COUNTER_ONLY
            ? PaginationLimit.COUNTER_ONLY
            : isPaginated === true
            ? maxLimit === PaginationLimit.NO_PAGINATION
                ? query.limit ?? defaultLimit
                : query.limit === PaginationLimit.NO_PAGINATION
                ? defaultLimit
                : Math.min(query.limit ?? defaultLimit, maxLimit)
            : defaultLimit

    const sortBy = [] as SortBy<T>
    const searchBy: Column<T>[] = []

    let [items, totalItems]: [T[], number] = [[], 0]

    const queryBuilder = isRepository(repo) ? repo.createQueryBuilder('__root') : repo

    if (isRepository(repo) && !config.relations && config.loadEagerRelations === true) {
        if (!config.relations) {
            FindOptionsUtils.joinEagerRelations(queryBuilder, queryBuilder.alias, repo.metadata)
        }
    }

    if (isPaginated) {
        // Allow user to choose between limit/offset and take/skip.
        // However, using limit/offset can cause problems when joining one-to-many etc.
        if (config.paginationType === PaginationType.LIMIT_AND_OFFSET) {
            queryBuilder.limit(limit).offset((page - 1) * limit)
        } else {
            queryBuilder.take(limit).skip((page - 1) * limit)
        }
    }

    let filterJoinMethods = {}
    if (query.filter) {
        filterJoinMethods = addFilter(queryBuilder, query, config.filterableColumns)
    }
    const joinMethods = { ...filterJoinMethods, ...config.joinMethods }

    // Add the relations specified by the config, or used in the currently
    // filtered filterable columns.
    if (config.relations || Object.keys(filterJoinMethods).length) {
        const relationsSchema = mergeRelationSchema(
            createRelationSchema(config.relations),
            createRelationSchema(Object.keys(joinMethods))
        )
        addRelationsFromSchema(queryBuilder, relationsSchema, config, joinMethods)
    }

    const dbType = (isRepository(repo) ? repo.manager : repo).connection.options.type
    const isMariaDbOrMySql = (dbType: string) => dbType === 'mariadb' || dbType === 'mysql'
    const isMMDb = isMariaDbOrMySql(dbType)

    let nullSort: string | undefined
    if (config.nullSort) {
        if (isMMDb) {
            nullSort = config.nullSort === 'last' ? 'IS NULL' : 'IS NOT NULL'
        } else {
            nullSort = config.nullSort === 'last' ? 'NULLS LAST' : 'NULLS FIRST'
        }
    }

    if (config.sortableColumns.length < 1) {
        const message = "Missing required 'sortableColumns' config."
        logger.debug(message)
        throw new ServiceUnavailableException(message)
    }

    if (query.sortBy) {
        for (const order of query.sortBy) {
            if (isEntityKey(config.sortableColumns, order[0]) && ['ASC', 'DESC'].includes(order[1])) {
                sortBy.push(order as Order<T>)
            }
        }
    }

    if (!sortBy.length) {
        sortBy.push(...(config.defaultSortBy || [[config.sortableColumns[0], 'ASC']]))
    }

    for (const order of sortBy) {
        const columnProperties = getPropertiesByColumnName(order[0])
        const { isVirtualProperty } = extractVirtualProperty(queryBuilder, columnProperties)
        const isRelation = checkIsRelation(queryBuilder, columnProperties.propertyPath)
        const isEmbeded = checkIsEmbedded(queryBuilder, columnProperties.propertyPath)
        let alias = fixColumnAlias(columnProperties, queryBuilder.alias, isRelation, isVirtualProperty, isEmbeded)

        if (isMMDb) {
            if (isVirtualProperty) {
                alias = `\`${alias}\``
            }
            if (nullSort) {
                queryBuilder.addOrderBy(`${alias} ${nullSort}`)
            }
            queryBuilder.addOrderBy(alias, order[1])
        } else {
            if (isVirtualProperty) {
                alias = `"${alias}"`
            }
            queryBuilder.addOrderBy(alias, order[1], nullSort as 'NULLS FIRST' | 'NULLS LAST' | undefined)
        }
    }

    // When we partial select the columns (main or relation) we must add the primary key column otherwise
    // typeorm will not be able to map the result.
    let selectParams =
        config.select && query.select && !config.ignoreSelectInQueryParam
            ? config.select.filter((column) => query.select.includes(column))
            : config.select
    if (!includesAllPrimaryKeyColumns(queryBuilder, query.select)) {
        selectParams = config.select
    }
    if (selectParams?.length > 0 && includesAllPrimaryKeyColumns(queryBuilder, selectParams)) {
        const cols: string[] = selectParams.reduce((cols, currentCol) => {
            const columnProperties = getPropertiesByColumnName(currentCol)
            const isRelation = checkIsRelation(queryBuilder, columnProperties.propertyPath)
            cols.push(fixColumnAlias(columnProperties, queryBuilder.alias, isRelation))
            return cols
        }, [])
        queryBuilder.select(cols)
    }

    if (config.where && isRepository(repo)) {
        const baseWhereStr = generateWhereStatement(queryBuilder, config.where)
        queryBuilder.andWhere(`(${baseWhereStr})`)
    }

    if (config.withDeleted) {
        queryBuilder.withDeleted()
    }

    if (config.searchableColumns) {
        if (query.searchBy && !config.ignoreSearchByInQueryParam) {
            for (const column of query.searchBy) {
                if (isEntityKey(config.searchableColumns, column)) {
                    searchBy.push(column)
                }
            }
        } else {
            searchBy.push(...config.searchableColumns)
        }
    }

    if (query.search && searchBy.length) {
        queryBuilder.andWhere(
            new Brackets((qb: SelectQueryBuilder<T>) => {
                // Explicitly handle the default case - multiWordSearch defaults to false
                const useMultiWordSearch = config.multiWordSearch ?? false
                if (!useMultiWordSearch) {
                    // Strict search mode (default behavior)
                    for (const column of searchBy) {
                        const property = getPropertiesByColumnName(column)
                        const { isVirtualProperty, query: virtualQuery } = extractVirtualProperty(qb, property)
                        const isRelation = checkIsRelation(qb, property.propertyPath)
                        const isEmbedded = checkIsEmbedded(qb, property.propertyPath)
                        const alias = fixColumnAlias(
                            property,
                            qb.alias,
                            isRelation,
                            isVirtualProperty,
                            isEmbedded,
                            virtualQuery
                        )

                        const condition: WherePredicateOperator = {
                            operator: 'ilike',
                            parameters: [alias, `:${property.column}`],
                        }

                        if (['postgres', 'cockroachdb'].includes(queryBuilder.connection.options.type)) {
                            condition.parameters[0] = `CAST(${condition.parameters[0]} AS text)`
                        }

                        qb.orWhere(qb['createWhereConditionExpression'](condition), {
                            [property.column]: `%${query.search}%`,
                        })
                    }
                } else {
                    // Multi-word search mode
                    const searchWords = query.search.split(' ').filter((word) => word.length > 0)
                    searchWords.forEach((searchWord, index) => {
                        qb.andWhere(
                            new Brackets((subQb: SelectQueryBuilder<T>) => {
                                for (const column of searchBy) {
                                    const property = getPropertiesByColumnName(column)
                                    const { isVirtualProperty, query: virtualQuery } = extractVirtualProperty(
                                        subQb,
                                        property
                                    )
                                    const isRelation = checkIsRelation(subQb, property.propertyPath)
                                    const isEmbedded = checkIsEmbedded(subQb, property.propertyPath)
                                    const alias = fixColumnAlias(
                                        property,
                                        subQb.alias,
                                        isRelation,
                                        isVirtualProperty,
                                        isEmbedded,
                                        virtualQuery
                                    )

                                    const condition: WherePredicateOperator = {
                                        operator: 'ilike',
                                        parameters: [alias, `:${property.column}_${index}`],
                                    }

                                    if (['postgres', 'cockroachdb'].includes(queryBuilder.connection.options.type)) {
                                        condition.parameters[0] = `CAST(${condition.parameters[0]} AS text)`
                                    }

                                    subQb.orWhere(subQb['createWhereConditionExpression'](condition), {
                                        [`${property.column}_${index}`]: `%${searchWord}%`,
                                    })
                                }
                            })
                        )
                    })
                }
            })
        )
    }

    if (query.limit === PaginationLimit.COUNTER_ONLY) {
        totalItems = await queryBuilder.getCount()
    } else if (isPaginated) {
        ;[items, totalItems] = await queryBuilder.getManyAndCount()
    } else {
        items = await queryBuilder.getMany()
    }

    const sortByQuery = sortBy.map((order) => `&sortBy=${order.join(':')}`).join('')
    const searchQuery = query.search ? `&search=${query.search}` : ''

    const searchByQuery =
        query.searchBy && searchBy.length && !config.ignoreSearchByInQueryParam
            ? searchBy.map((column) => `&searchBy=${column}`).join('')
            : ''

    // Only expose select in meta data if query select differs from config select
    const isQuerySelected = selectParams?.length !== config.select?.length
    const selectQuery = isQuerySelected ? `&select=${selectParams.join(',')}` : ''

    const filterQuery = query.filter
        ? '&' +
          stringify(
              mapKeys(query.filter, (_param, name) => 'filter.' + name),
              '&',
              '=',
              { encodeURIComponent: (str) => str }
          )
        : ''

    const options = `&limit=${limit}${sortByQuery}${searchQuery}${searchByQuery}${selectQuery}${filterQuery}`

    let path: string = null
    if (query.path !== null) {
        // `query.path` does not exist in RPC/WS requests and is set to null then.
        const { queryOrigin, queryPath } = getQueryUrlComponents(query.path)
        if (config.relativePath) {
            path = queryPath
        } else if (config.origin) {
            path = config.origin + queryPath
        } else {
            path = queryOrigin + queryPath
        }
    }
    const buildLink = (p: number): string => path + '?page=' + p + options

    const totalPages = isPaginated ? Math.ceil(totalItems / limit) : 1

    const results: Paginated<T> = {
        data: items,
        meta: {
            itemsPerPage: limit === PaginationLimit.COUNTER_ONLY ? totalItems : isPaginated ? limit : items.length,
            totalItems: limit === PaginationLimit.COUNTER_ONLY || isPaginated ? totalItems : items.length,
            currentPage: page,
            totalPages,
            sortBy,
            search: query.search,
            searchBy: query.search ? searchBy : undefined,
            select: isQuerySelected ? selectParams : undefined,
            filter: query.filter,
        },
        // If there is no `path`, don't build links.
        links:
            path !== null
                ? {
                      first: page == 1 ? undefined : buildLink(1),
                      previous: page - 1 < 1 ? undefined : buildLink(page - 1),
                      current: buildLink(page),
                      next: page + 1 > totalPages ? undefined : buildLink(page + 1),
                      last: page == totalPages || !totalItems ? undefined : buildLink(totalPages),
                  }
                : ({} as Paginated<T>['links']),
    }

    return Object.assign(new Paginated<T>(), results)
}

export function addRelationsFromSchema<T>(
    queryBuilder: SelectQueryBuilder<T>,
    schema: RelationSchema<T>,
    config: PaginateConfig<T>,
    joinMethods: Partial<MappedColumns<T, JoinMethod>>
): void {
    const defaultJoinMethod = config.defaultJoinMethod ?? 'leftJoinAndSelect'

    const createQueryBuilderRelations = (
        prefix: string,
        relations: RelationSchema,
        alias?: string,
        parentRelation?: string
    ) => {
        Object.keys(relations).forEach((relationName) => {
            const joinMethod =
                joinMethods[parentRelation ? `${parentRelation}.${relationName}` : relationName] ?? defaultJoinMethod
            queryBuilder[joinMethod](`${alias ?? prefix}.${relationName}`, `${alias ?? prefix}_${relationName}_rel`)

            // Check whether this is a non-terminal node with a relation schema to load
            const relationSchema = relations[relationName]
            if (
                typeof relationSchema === 'object' &&
                relationSchema !== null &&
                Object.keys(relationSchema).length > 0
            ) {
                createQueryBuilderRelations(
                    relationName,
                    relationSchema,
                    `${alias ?? prefix}_${relationName}_rel`,
                    parentRelation ? `${parentRelation}.${relationName}` : relationName
                )
            }
        })
    }
    createQueryBuilderRelations(queryBuilder.alias, schema)
}<|MERGE_RESOLUTION|>--- conflicted
+++ resolved
@@ -82,12 +82,9 @@
     origin?: string
     ignoreSearchByInQueryParam?: boolean
     ignoreSelectInQueryParam?: boolean
-<<<<<<< HEAD
+    multiWordSearch?: boolean
     defaultJoinMethod?: JoinMethod
     joinMethods?: Partial<MappedColumns<T, JoinMethod>>
-=======
-    multiWordSearch?: boolean
->>>>>>> ca36807f
 }
 
 export enum PaginationLimit {
