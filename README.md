# Nest.js Paginate

![Main CI](https://github.com/ppetzold/nestjs-paginate/workflows/Main%20CI/badge.svg)
[![npm](https://img.shields.io/npm/v/nestjs-paginate.svg)](https://www.npmjs.com/package/nestjs-paginate)
[![downloads](https://img.shields.io/npm/dt/nestjs-paginate.svg)](https://www.npmjs.com/package/nestjs-paginate)
[![codecov](https://codecov.io/gh/ppetzold/nestjs-paginate/branch/master/graph/badge.svg)](https://codecov.io/gh/ppetzold/nestjs-paginate)
[![code style: prettier](https://img.shields.io/badge/code_style-prettier-ff69b4.svg)](https://github.com/prettier/prettier)
[![semantic-release](https://img.shields.io/badge/%20%20%F0%9F%93%A6%F0%9F%9A%80-semantic--release-e10079.svg)](https://github.com/semantic-release/semantic-release)
![GitHub](https://img.shields.io/github/license/ppetzold/nestjs-paginate)

Pagination and filtering helper method for TypeORM repositories or query builders using [Nest.js](https://nestjs.com/) framework.

- Pagination conforms to [JSON:API](https://jsonapi.org/)
- Sort by multiple columns
- Search across columns
- Filter using operators (`$eq`, `$not`, `$null`, `$in`, `$gt`, `$gte`, `$lt`, `$lte`, `$btw`, `$ilike`, `$sw`)
- Include relations
- Virtual column support

## Installation

```
npm install nestjs-paginate
```

## Usage

### Example

The following code exposes a route that can be utilized like so:

#### Endpoint

```url
http://localhost:3000/cats?limit=5&page=2&sortBy=color:DESC&search=i&filter.age=$gte:3
```

#### Result

```json
{
  "data": [
    {
      "id": 4,
      "name": "George",
      "color": "white",
      "age": 3
    },
    {
      "id": 5,
      "name": "Leche",
      "color": "white",
      "age": 6
    },
    {
      "id": 2,
      "name": "Garfield",
      "color": "ginger",
      "age": 4
    },
    {
      "id": 1,
      "name": "Milo",
      "color": "brown",
      "age": 5
    },
    {
      "id": 3,
      "name": "Kitty",
      "color": "black",
      "age": 3
    }
  ],
  "meta": {
    "itemsPerPage": 5,
    "totalItems": 12,
    "currentPage": 2,
    "totalPages": 3,
    "sortBy": [["color", "DESC"]],
    "search": "i",
    "filter": {
      "age": "$gte:3"
    }
  },
  "links": {
    "first": "http://localhost:3000/cats?limit=5&page=1&sortBy=color:DESC&search=i&filter.age=$gte:3",
    "previous": "http://localhost:3000/cats?limit=5&page=1&sortBy=color:DESC&search=i&filter.age=$gte:3",
    "current": "http://localhost:3000/cats?limit=5&page=2&sortBy=color:DESC&search=i&filter.age=$gte:3",
    "next": "http://localhost:3000/cats?limit=5&page=3&sortBy=color:DESC&search=i&filter.age=$gte:3",
    "last": "http://localhost:3000/cats?limit=5&page=3&sortBy=color:DESC&search=i&filter.age=$gte:3"
  }
}
```

Array values for filter operators such as `$in` should be provided as comma-separated values:

```
http://localhost:3000/cats?filter.name=$in:George,Milo
```

#### Code

```ts
import { Controller, Injectable, Get } from '@nestjs/common'
import { InjectRepository } from '@nestjs/typeorm'
import { FilterOperator, Paginate, PaginateQuery, paginate, Paginated } from 'nestjs-paginate'
import { Repository, Entity, PrimaryGeneratedColumn, Column } from 'typeorm'

@Entity()
export class CatEntity {
  @PrimaryGeneratedColumn()
  id: number

  @Column('text')
  name: string

  @Column('text')
  color: string

  @Column('int')
  age: number
}

@Injectable()
export class CatsService {
  constructor(
    @InjectRepository(CatEntity)
    private readonly catsRepository: Repository<CatEntity>
  ) {}

  public findAll(query: PaginateQuery): Promise<Paginated<CatEntity>> {
    return paginate(query, this.catsRepository, {
      sortableColumns: ['id', 'name', 'color', 'age'],
      nullSort: 'last',
      searchableColumns: ['name', 'color', 'age'],
      defaultSortBy: [['id', 'DESC']],
      filterableColumns: {
        age: [FilterOperator.GTE, FilterOperator.LTE],
      },
    })
  }
}

@Controller('cats')
export class CatsController {
  constructor(private readonly catsService: CatsService) {}

  @Get()
  public findAll(@Paginate() query: PaginateQuery): Promise<Paginated<CatEntity>> {
    return this.catsService.findAll(query)
  }
}
```

### Config

```ts
const paginateConfig: PaginateConfig<CatEntity> {
  /**
   * Required: true (must have a minimum of one column)
   * Type: (keyof CatEntity)[]
   * Description: These are the columns that are valid to be sorted by.
   */
  sortableColumns: ['id', 'name', 'color'],

  /**
   * Required: false
   * Type: 'first' | 'last'
   * Default: 'first'
   * Description: (ONLY WORKS WITH POSTGRES) Define whether to put null values
   * at the beginning or end of the result set.
   */
  nullSort: 'last',

  /**
   * Required: false
   * Type: [keyof CatEntity, 'ASC' | 'DESC'][]
   * Default: [[sortableColumns[0], 'ASC]]
   * Description: The order to display the sorted entities.
   */
  defaultSortBy: [['name', 'DESC']],

  /**
   * Required: false
   * Type: (keyof CatEntity)[]
   * Description: These columns will be searched through when using the search query
   * param. Limit search scope further by using `searchBy` query param.
   */
  searchableColumns: ['name', 'color'],

  /**
   * Required: false
   * Type: TypeORM partial selection
   * Default: None
   * https://typeorm.io/select-query-builder#partial-selection
   */
  select: ['name', 'color'],

  /**
   * Required: false
   * Type: number
   * Default: 100
   * Description: The maximum amount of entities to return per page.
   * Set it to 0, in conjunction with limit=0 on query param, to disable pagination.
   */
  maxLimit: 20,

  /**
   * Required: false
   * Type: number
   * Default: 20
   */
  defaultLimit: 50,

  /**
   * Required: false
   * Type: TypeORM find options
   * Default: None
   * https://typeorm.io/#/find-optionsfind-options.md
   */
  where: { color: 'ginger' },

  /**
   * Required: false
   * Type: { [key in CatEntity]?: FilterOperator[] } - Operators based on TypeORM find operators
   * Default: None
   * https://typeorm.io/#/find-options/advanced-options
   */
  filterableColumns: { age: [FilterOperator.EQ, FilterOperator.IN] },

  /**
   * Required: false
   * Type: RelationColumn<CatEntity>
   * Description: Indicates what relations of entity should be loaded.
   */
  relations: [],

  /**
   * Required: false
   * Type: boolean
   * Description: Disables the global condition of "non-deleted" for the entity with delete date columns.
   * https://typeorm.io/select-query-builder#querying-deleted-rows
   */
  withDeleted: false,

  /**
   * Required: false
   * Type: boolean
   * Default: false
   * Description: Generate relative paths in the resource links.
   */
  relativePath: true,

  /**
   * Required: false
   * Type: string
   * Description: Overrides the origin of absolute resource links if set.
   */
  origin: 'http://cats.example',
}
```

## Usage with Query Builder

You can paginate custom queries by passing on the query builder:

### Example

```typescript
const queryBuilder = repo
  .createQueryBuilder('cats')
  .leftJoinAndSelect('cats.owner', 'owner')
  .where('cats.owner = :ownerId', { ownerId })

const result = await paginate<CatEntity>(query, queryBuilder, config)
```

## Usage with Relations

Similar as with repositories, you can utilize `relations` as a simplified left-join form:

### Example

#### Endpoint

```url
http://localhost:3000/cats?filter.toys.name=$in:Mouse,String
```

#### Code

```typescript
const config: PaginateConfig<CatEntity> = {
  relations: ['toys'],
  sortableColumns: ['id', 'name', 'toys.name'],
  filterableColumns: {
    'toys.name': [FilterOperator.IN],
  },
}

const result = await paginate<CatEntity>(query, catRepo, config)
```

## Single Filters

Filter operators must be whitelisted per column in `PaginateConfig`.

### Examples

`?filter.name=$eq:Milo` is equivalent with `?filter.name=Milo`

`?filter.age=$btw:4,6` where column `age` is between `4` and `6`

`?filter.id=$not:$in:2,5,7` where column `id` is **not** `2`, `5` or `7`

`?filter.summary=$not:$ilike:term` where column `summary` does **not** contain `term`

`?filter.summary=$sw:term` where column `summary` starts with `term`

`?filter.seenAt=$null` where column `seenAt` is `NULL`

`?filter.seenAt=$not:$null` where column `seenAt` is **not** `NULL`

`?filter.createdAt=$btw:2022-02-02,2022-02-10` where column `createdAt` is between the dates `2022-02-02` and `2022-02-10`

## Multi Filters

Multi filters are filters that can be applied to a single column with a comparator. As for single filters, multi filters must be whitelisted per column in `PaginateConfig`.

### Examples

`?filter.id=$gt:3&filter.id=$lt:5` where column `id` is greater than `3` **and** less than `5`

<<<<<<< HEAD
`?filter.id=$gt:3&filter.id=$or$lt:5` where column `id` is greater than `3` **or** less than `5`

`?filter.id=$gt:3&filter.id=$and$lt:5&filter.id=$or$eq:7` where column `id` is greater than `3` **and** less than `5` **or** equal to `7`

**Note:** that the `and` operators are not required. The above example is equivalent to:

`?filter.id=$gt:3&filter.id=$lt:5&filter.id=$or$eq:7`

**Note:** the first comparator on the the first filter is ingnored becouse the filters are grouped by the column name and chained with an `and` to other filters.
=======
`?filter.id=$gt:3&filter.id=$or:$lt:5` where column `id` is greater than `3` **or** less than `5`

`?filter.id=$gt:3&filter.id=$and:$lt:5&filter.id=$or:$eq:7` where column `id` is greater than `3` **and** less than `5` **or** equal to `7`

**Note:** The `$and` comparators are not required. The above example is equivalent to:

`?filter.id=$gt:3&filter.id=$lt:5&filter.id=$or:$eq:7`

**Note:** The first comparator on the the first filter is ignored because the filters are grouped by the column name and chained with an `$and` to other filters.
>>>>>>> 8c145f67

`...&filter.id=5&filter.id=$or:7&filter.name=Milo&...`

is resolved to:

`WHERE ... AND (id = 5 OR id = 7) AND name = 'Milo' AND ...`

## Troubleshooting

The package does not report error reasons in the response bodies. They are instead
reported as `debug` level [logging](https://docs.nestjs.com/techniques/logger#logger).

Common errors include missing `sortableColumns` or `filterableColumns` (the latter only affects filtering).<|MERGE_RESOLUTION|>--- conflicted
+++ resolved
@@ -331,17 +331,6 @@
 
 `?filter.id=$gt:3&filter.id=$lt:5` where column `id` is greater than `3` **and** less than `5`
 
-<<<<<<< HEAD
-`?filter.id=$gt:3&filter.id=$or$lt:5` where column `id` is greater than `3` **or** less than `5`
-
-`?filter.id=$gt:3&filter.id=$and$lt:5&filter.id=$or$eq:7` where column `id` is greater than `3` **and** less than `5` **or** equal to `7`
-
-**Note:** that the `and` operators are not required. The above example is equivalent to:
-
-`?filter.id=$gt:3&filter.id=$lt:5&filter.id=$or$eq:7`
-
-**Note:** the first comparator on the the first filter is ingnored becouse the filters are grouped by the column name and chained with an `and` to other filters.
-=======
 `?filter.id=$gt:3&filter.id=$or:$lt:5` where column `id` is greater than `3` **or** less than `5`
 
 `?filter.id=$gt:3&filter.id=$and:$lt:5&filter.id=$or:$eq:7` where column `id` is greater than `3` **and** less than `5` **or** equal to `7`
@@ -351,7 +340,6 @@
 `?filter.id=$gt:3&filter.id=$lt:5&filter.id=$or:$eq:7`
 
 **Note:** The first comparator on the the first filter is ignored because the filters are grouped by the column name and chained with an `$and` to other filters.
->>>>>>> 8c145f67
 
 `...&filter.id=5&filter.id=$or:7&filter.name=Milo&...`
 
