--- conflicted
+++ resolved
@@ -299,7 +299,6 @@
 
   /**
    * Required: false
-<<<<<<< HEAD
    * Type: 'leftJoinAndSelect' | 'innerJoinAndSelect'
    * Default: 'leftJoinAndSelect'
    * Description: Relationships will be joined with either LEFT JOIN or INNER JOIN, and their columns selected. Can be specified per column with `joinMethods` configuration.
@@ -313,14 +312,15 @@
    * Description: Overrides the join method per relationship.
    */
   joinMethods: {age: 'innerJoinAndSelect', size: 'leftJoinAndSelect'}
-=======
+
+  /**
+   * Required: false
    * Type: boolean
    * Default: false
    * Description: Enable multi-word search behavior. When true, each word in the search query
    * will be treated as a separate search term, allowing for more flexible matching.
    */
   multiWordSearch: false,
->>>>>>> ca36807f
 }
 ```
 
