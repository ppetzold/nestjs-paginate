--- conflicted
+++ resolved
@@ -37,19 +37,6 @@
     "@nestjs/testing": "^10.3.8",
     "@types/express": "^4.17.21",
     "@types/jest": "^29.5.12",
-<<<<<<< HEAD
-    "@types/lodash": "^4.17.0",
-    "@types/node": "^20.12.7",
-    "@typescript-eslint/eslint-plugin": "^7.4.0",
-    "@typescript-eslint/parser": "^7.4.0",
-    "dotenv": "^16.4.5",
-    "eslint": "^8.57.0",
-    "eslint-config-prettier": "^9.1.0",
-    "eslint-plugin-prettier": "^5.1.3",
-    "fastify": "^4.26.2",
-    "jest": "^29.7.0",
-    "pg": "^8.11.5",
-=======
     "@types/lodash": "^4.17.7",
     "@types/node": "^20.16.0",
     "@typescript-eslint/eslint-plugin": "^7.18.0",
@@ -62,7 +49,6 @@
     "jest": "^29.7.0",
     "mysql": "^2.18.1",
     "pg": "^8.12.0",
->>>>>>> 6e4c13a2
     "prettier": "^3.0.3",
     "reflect-metadata": "^0.1.14",
     "rxjs": "^7.8.1",
@@ -70,27 +56,16 @@
     "ts-jest": "^29.2.4",
     "ts-node": "^10.9.2",
     "typeorm": "^0.3.17",
-<<<<<<< HEAD
-    "typescript": "^5.4.5"
-=======
     "typescript": "^5.5.4"
->>>>>>> 6e4c13a2
   },
   "dependencies": {
     "lodash": "^4.17.21"
   },
   "peerDependencies": {
-<<<<<<< HEAD
-    "@nestjs/common": "^10.3.8",
-    "@nestjs/swagger": "^7.3.0",
-    "express": "^4.19.2",
-    "fastify": "^4.26.2",
-=======
     "@nestjs/common": "^10.0.0",
     "@nestjs/swagger": "^7.0.0",
     "express": "^4.0.0",
     "fastify": "^4.0.0",
->>>>>>> 6e4c13a2
     "typeorm": "^0.3.17"
   },
   "jest": {
