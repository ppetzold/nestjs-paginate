--- conflicted
+++ resolved
@@ -32,12 +32,8 @@
     "test:debug": "node --inspect-brk -r tsconfig-paths/register -r ts-node/register node_modules/.bin/jest --runInBand"
   },
   "devDependencies": {
-<<<<<<< HEAD
-    "@nestjs/common": "^10.2.0",
+    "@nestjs/common": "^10.2.1",
     "@nestjs/testing": "^10.2.1",
-=======
-    "@nestjs/common": "^10.2.1",
->>>>>>> df7ee6df
     "@types/express": "^4.17.17",
     "@types/jest": "^29.5.4",
     "@types/lodash": "^4.14.197",
@@ -63,12 +59,8 @@
     "lodash": "^4.17.21"
   },
   "peerDependencies": {
-<<<<<<< HEAD
-    "@nestjs/common": "^10.2.0",
+    "@nestjs/common": "^10.2.1",
     "@nestjs/swagger": "^7.1.8",
-=======
-    "@nestjs/common": "^10.2.1",
->>>>>>> df7ee6df
     "express": "^4.18.2",
     "fastify": "^4.21.0",
     "typeorm": "^0.3.17"
